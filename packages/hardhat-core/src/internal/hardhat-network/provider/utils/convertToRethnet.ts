--- conflicted
+++ resolved
@@ -31,13 +31,10 @@
   Eip2930SignedTransaction,
   Receipt as RethnetReceipt,
   ExecutionLog,
-<<<<<<< HEAD
   DebugTraceResult,
   DebugTraceConfig,
-=======
   Log,
   MineOrdering,
->>>>>>> e822bd0e
 } from "rethnet-evm";
 import { fromBigIntLike, toHex } from "../../../util/bigint";
 import { HardforkName, hardforkGte } from "../../../util/hardforks";
@@ -52,13 +49,10 @@
 import { FakeSenderEIP1559Transaction } from "../transactions/FakeSenderEIP1559Transaction";
 import { FakeSenderAccessListEIP2930Transaction } from "../transactions/FakeSenderAccessListEIP2930Transaction";
 import { FakeSenderTransaction } from "../transactions/FakeSenderTransaction";
-<<<<<<< HEAD
+import { Exit, ExitCode } from "../vm/exit";
+import { RunTxResult } from "../vm/vm-adapter";
 import { RpcDebugTraceOutput, RpcStructLog } from "../output";
 import { RpcDebugTracingConfig } from "../../../core/jsonrpc/types/input/debugTraceTransaction";
-=======
-import { Exit, ExitCode } from "../vm/exit";
-import { RunTxResult } from "../vm/vm-adapter";
->>>>>>> e822bd0e
 import { Bloom } from "./bloom";
 
 /* eslint-disable @nomiclabs/hardhat-internal-rules/only-hardhat-error */
