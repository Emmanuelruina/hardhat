--- conflicted
+++ resolved
@@ -176,7 +176,6 @@
     return edrCode;
   }
 
-<<<<<<< HEAD
   public async putAccount(
     address: Address,
     account: Account,
@@ -187,7 +186,7 @@
       account,
       isIrregularChange
     );
-    await this._rethnetAdapter.putAccount(address, account, isIrregularChange);
+    await this._edrAdapter.putAccount(address, account, isIrregularChange);
 
     // Validate state roots
     await this.getStateRoot();
@@ -203,24 +202,10 @@
       value,
       isIrregularChange
     );
-    await this._rethnetAdapter.putContractCode(
-      address,
-      value,
-      isIrregularChange
-    );
+    await this._edrAdapter.putContractCode(address, value, isIrregularChange);
 
     // Validate state roots
     await this.getStateRoot();
-=======
-  public async putAccount(address: Address, account: Account): Promise<void> {
-    await this._ethereumJSAdapter.putAccount(address, account);
-    await this._edrAdapter.putAccount(address, account);
-  }
-
-  public async putContractCode(address: Address, value: Buffer): Promise<void> {
-    await this._ethereumJSAdapter.putContractCode(address, value);
-    await this._edrAdapter.putContractCode(address, value);
->>>>>>> 0680887d
   }
 
   public async putContractStorage(
@@ -229,14 +214,13 @@
     value: Buffer,
     isIrregularChange?: boolean
   ): Promise<void> {
-<<<<<<< HEAD
     await this._ethereumJSAdapter.putContractStorage(
       address,
       key,
       value,
       isIrregularChange
     );
-    await this._rethnetAdapter.putContractStorage(
+    await this._edrAdapter.putContractStorage(
       address,
       key,
       value,
@@ -249,19 +233,10 @@
 
   public async restoreBlockContext(blockNumber: bigint): Promise<void> {
     await this._ethereumJSAdapter.restoreBlockContext(blockNumber);
-    await this._rethnetAdapter.restoreBlockContext(blockNumber);
+    await this._edrAdapter.restoreBlockContext(blockNumber);
 
     // Validate state roots
     await this.getStateRoot();
-=======
-    await this._ethereumJSAdapter.putContractStorage(address, key, value);
-    await this._edrAdapter.putContractStorage(address, key, value);
-  }
-
-  public async restoreContext(stateRoot: Buffer): Promise<void> {
-    await this._ethereumJSAdapter.restoreContext(stateRoot);
-    await this._edrAdapter.restoreContext(stateRoot);
->>>>>>> 0680887d
   }
 
   public async traceTransaction(
@@ -299,14 +274,10 @@
 
   public async setBlockContext(blockNumber: bigint): Promise<void> {
     await this._ethereumJSAdapter.setBlockContext(blockNumber);
-    await this._rethnetAdapter.setBlockContext(blockNumber);
-
-<<<<<<< HEAD
+    await this._edrAdapter.setBlockContext(blockNumber);
+
     // Validate state roots
     await this.getStateRoot();
-=======
-    await this._edrAdapter.setBlockContext(block, irregularStateOrUndefined);
->>>>>>> 0680887d
   }
 
   public async runTxInBlock(
@@ -336,10 +307,9 @@
     }
   }
 
-<<<<<<< HEAD
   public async revert(): Promise<void> {
     await this._ethereumJSAdapter.revert();
-    await this._rethnetAdapter.revert();
+    await this._edrAdapter.revert();
 
     // Validate state roots
     await this.getStateRoot();
@@ -347,34 +317,22 @@
 
   public async makeSnapshot(): Promise<number> {
     const ethereumJSSnapshotId = await this._ethereumJSAdapter.makeSnapshot();
-    const rethnetSnapshotId = await this._rethnetAdapter.makeSnapshot();
-
-    if (ethereumJSSnapshotId !== rethnetSnapshotId) {
+    const edrSnapshotId = await this._edrAdapter.makeSnapshot();
+
+    if (ethereumJSSnapshotId !== edrSnapshotId) {
       console.trace(
-        `Different snapshot id: ${ethereumJSSnapshotId} (ethereumjs) !== ${rethnetSnapshotId} (rethnet)`
-=======
-  public async makeSnapshot(): Promise<Buffer> {
-    const ethereumJSRoot = await this._ethereumJSAdapter.makeSnapshot();
-    const edrRoot = await this._edrAdapter.makeSnapshot();
-
-    if (!ethereumJSRoot.equals(edrRoot)) {
-      console.trace(
-        `Different snapshot state root: ${ethereumJSRoot.toString(
-          "hex"
-        )} (ethereumjs) !== ${edrRoot.toString("hex")} (edr)`
->>>>>>> 0680887d
+        `Different snapshot id: ${ethereumJSSnapshotId} (ethereumjs) !== ${edrSnapshotId} (edr)`
       );
       await this.printState();
       throw new Error("Different snapshot id");
     }
 
-<<<<<<< HEAD
-    return rethnetSnapshotId;
+    return edrSnapshotId;
   }
 
   public async restoreSnapshot(snapshotId: number): Promise<void> {
     await this._ethereumJSAdapter.restoreSnapshot(snapshotId);
-    await this._rethnetAdapter.restoreSnapshot(snapshotId);
+    await this._edrAdapter.restoreSnapshot(snapshotId);
 
     // Validate state roots
     await this.getStateRoot();
@@ -382,15 +340,7 @@
 
   public async removeSnapshot(snapshotId: number): Promise<void> {
     await this._ethereumJSAdapter.removeSnapshot(snapshotId);
-    await this._rethnetAdapter.removeSnapshot(snapshotId);
-=======
-    return edrRoot;
-  }
-
-  public async removeSnapshot(stateRoot: Buffer): Promise<void> {
-    await this._ethereumJSAdapter.removeSnapshot(stateRoot);
-    await this._edrAdapter.removeSnapshot(stateRoot);
->>>>>>> 0680887d
+    await this._edrAdapter.removeSnapshot(snapshotId);
   }
 
   public getLastTraceAndClear(): {
