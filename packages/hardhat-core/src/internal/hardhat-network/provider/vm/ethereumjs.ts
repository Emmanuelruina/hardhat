--- conflicted
+++ resolved
@@ -13,7 +13,6 @@
 } from "@nomicfoundation/ethereumjs-statemanager";
 import { TypedTransaction } from "@nomicfoundation/ethereumjs-tx";
 import {
-<<<<<<< HEAD
   Account,
   Address,
   bigIntToBuffer,
@@ -21,14 +20,7 @@
   toBuffer,
 } from "@nomicfoundation/ethereumjs-util";
 import { EEI, VM } from "@nomicfoundation/ethereumjs-vm";
-import { SuccessReason } from "rethnet-evm";
-=======
-  EEI,
-  RunTxResult as EthereumJSRunTxResult,
-  VM,
-} from "@nomicfoundation/ethereumjs-vm";
 import { SuccessReason } from "@ignored/edr";
->>>>>>> 64ae2128
 import { assertHardhatInvariant } from "../../../core/errors";
 import {
   StateOverrideSet,
