import { Block } from "@nomicfoundation/ethereumjs-block";
import { Common } from "@nomicfoundation/ethereumjs-common";
import {
  AccessListEIP2930Transaction,
  FeeMarketEIP1559Transaction,
  Transaction,
  TypedTransaction,
} from "@nomicfoundation/ethereumjs-tx";
import {
  Address,
  ECDSASignature,
  bigIntToBuffer,
  bufferToHex,
  ecsign,
  hashPersonalMessage,
  privateToAddress,
  setLengthLeft,
  toBuffer,
  bufferToBigInt,
} from "@nomicfoundation/ethereumjs-util";
import { SignTypedDataVersion, signTypedData } from "@metamask/eth-sig-util";
import chalk from "chalk";
import { randomBytes } from "crypto";
import debug from "debug";
import EventEmitter from "events";

import * as BigIntUtils from "../../util/bigint";
import { CompilerInput, CompilerOutput } from "../../../types";
import {
  HARDHAT_NETWORK_DEFAULT_INITIAL_BASE_FEE_PER_GAS,
  HARDHAT_NETWORK_DEFAULT_MAX_PRIORITY_FEE_PER_GAS,
} from "../../core/config/default-config";
import { assertHardhatInvariant, HardhatError } from "../../core/errors";
import { RpcDebugTracingConfig } from "../../core/jsonrpc/types/input/debugTraceTransaction";
import {
  InternalError,
  InvalidArgumentsError,
  InvalidInputError,
  TransactionExecutionError,
} from "../../core/providers/errors";
import { HardhatMetadata } from "../../core/jsonrpc/types/output/metadata";
import { Reporter } from "../../sentry/reporter";
import { getDifferenceInSeconds } from "../../util/date";
import {
  getHardforkName,
  hardforkGte,
  HardforkName,
} from "../../util/hardforks";
import { getPackageJson } from "../../util/packageInfo";
import { createModelsAndDecodeBytecodes } from "../stack-traces/compiler-to-model";
import { ConsoleLogger } from "../stack-traces/consoleLogger";
import { ContractsIdentifier } from "../stack-traces/contracts-identifier";
import {
  isCreateTrace,
  isPrecompileTrace,
  MessageTrace,
} from "../stack-traces/message-trace";
import {
  encodeSolidityStackTrace,
  SolidityError,
} from "../stack-traces/solidity-errors";
import { SolidityStackTrace } from "../stack-traces/solidity-stack-trace";
import { SolidityTracer } from "../stack-traces/solidityTracer";
import { VmTraceDecoder } from "../stack-traces/vm-trace-decoder";

import "./ethereumjs-workarounds";
import { rpcQuantityToBigInt } from "../../core/jsonrpc/types/base-types";
import { JsonRpcClient } from "../jsonrpc/client";
import { bloomFilter, Filter, filterLogs, LATEST_BLOCK, Type } from "./filter";
import {
  CallParams,
  EstimateGasResult,
  FeeHistory,
  FilterParams,
  GatherTracesResult,
  GenesisAccount,
  isForkedNodeConfig,
  MineBlockResult,
  NodeConfig,
  RunCallResult,
  SendTransactionResult,
  Snapshot,
  TracingConfig,
  TransactionParams,
} from "./node-types";
import {
  getRpcBlock,
  getRpcReceiptOutputsFromLocalBlockExecution,
  RpcLogOutput,
  RpcReceiptOutput,
  shouldShowTransactionTypeForHardfork,
} from "./output";
import { ReturnData } from "./return-data";
import { FakeSenderAccessListEIP2930Transaction } from "./transactions/FakeSenderAccessListEIP2930Transaction";
import { FakeSenderEIP1559Transaction } from "./transactions/FakeSenderEIP1559Transaction";
import { FakeSenderTransaction } from "./transactions/FakeSenderTransaction";
import { Bloom } from "./utils/bloom";
import { getCurrentTimestamp } from "./utils/getCurrentTimestamp";
import { makeCommon } from "./utils/makeCommon";
import { PartialTrace, RunTxResult } from "./vm/vm-adapter";
import { ExitCode, Exit } from "./vm/exit";
import { createContext } from "./vm/creation";
import { PartialMineBlockResult } from "./miner";
import { EthContextAdapter } from "./context";
import { hasTransactions } from "./mem-pool";
import { makeForkClient } from "./utils/makeForkClient";

const log = debug("hardhat:core:hardhat-network:node");

/* eslint-disable @nomiclabs/hardhat-internal-rules/only-hardhat-error */

export class HardhatNode extends EventEmitter {
  public static async create(
    config: NodeConfig
  ): Promise<[Common, HardhatNode]> {
    const context = await createContext(config);

    const initialBlockTimeOffset = isForkedNodeConfig(config)
      ? BigInt(
          getDifferenceInSeconds(
            new Date(
              Number(
                (await context.blockchain().getLatestBlock()).header.timestamp *
                  1000n
              )
            ),
            new Date()
          )
        )
      : config.initialDate !== undefined
      ? BigInt(getDifferenceInSeconds(config.initialDate, new Date()))
      : 0n;

    let nextBlockBaseFeePerGas: bigint | undefined;
    let forkClient: JsonRpcClient | undefined;
    let forkBlockNumber: bigint | undefined;
    let forkBlockHash: string | undefined;
    let forkNetworkId: number | undefined;

    if (isForkedNodeConfig(config)) {
      // If the hardfork is London or later we need a base fee per gas for the
      // first local block. If initialBaseFeePerGas config was provided we use
      // that. Otherwise, what we do depends on the block we forked from. If
      // it's an EIP-1559 block we don't need to do anything here, as we'll
      // end up automatically computing the next base fee per gas based on it.
      if (hardforkGte(getHardforkName(config.hardfork), HardforkName.LONDON)) {
        if (config.initialBaseFeePerGas !== undefined) {
          nextBlockBaseFeePerGas = BigInt(config.initialBaseFeePerGas);
        } else {
          const latestBlock = await context.blockchain().getLatestBlock();
          if (latestBlock.header.baseFeePerGas === undefined) {
            nextBlockBaseFeePerGas = BigInt(
              HARDHAT_NETWORK_DEFAULT_INITIAL_BASE_FEE_PER_GAS
            );
          }
        }
      }

      const forkData = await makeForkClient(
        {
          ...config.forkConfig,
          blockNumber: Number(
            await context.blockchain().getLatestBlockNumber()
          ),
        },
        config.forkCachePath
      );
      forkClient = forkData.forkClient;
      forkBlockNumber = forkData.forkBlockNumber;
      forkBlockHash = forkData.forkBlockHash;
      forkNetworkId = forkClient.getNetworkId();
    }

    const {
      automine,
      genesisAccounts,
      tracingConfig,
      minGasPrice,
      chainId,
      allowBlocksWithSameTimestamp,
    } = config;

    const allowUnlimitedContractSize =
      config.allowUnlimitedContractSize ?? false;

    const hardfork = getHardforkName(config.hardfork);

    const common = makeCommon(config);
    const instanceId = bufferToBigInt(randomBytes(32));

    const node = new HardhatNode(
      context,
      instanceId,
      common,
      automine,
      minGasPrice,
      initialBlockTimeOffset,
      Address.fromString(config.coinbase),
      genesisAccounts,
      chainId,
      hardfork,
      allowUnlimitedContractSize,
      allowBlocksWithSameTimestamp,
      tracingConfig,
      nextBlockBaseFeePerGas,
      forkNetworkId,
      forkBlockNumber,
      forkBlockHash,
      forkClient
    );

    return [common, node];
  }

  private readonly _localAccounts: Map<string, Buffer> = new Map(); // address => private key
  private readonly _impersonatedAccounts: Set<string> = new Set(); // address

  private _nextBlockTimestamp: bigint = 0n;
  private _userProvidedNextBlockBaseFeePerGas?: bigint;

  private _lastFilterId: bigint = 0n;
  private _filters: Map<string, Filter> = new Map();

  private _nextSnapshotId = 1; // We start in 1 to mimic Ganache
  private readonly _snapshots: Snapshot[] = [];

  private readonly _vmTraceDecoder: VmTraceDecoder;
  private readonly _solidityTracer: SolidityTracer;
  private readonly _consoleLogger: ConsoleLogger = new ConsoleLogger();
  private _failedStackTraces = 0;

  // blockNumber => state root
  private _irregularStatesByBlockNumber: Map<bigint, Buffer> = new Map();

  private constructor(
    private readonly _context: EthContextAdapter,
    private readonly _instanceId: bigint,
    private readonly _common: Common,
    private _automine: boolean,
    private _minGasPrice: bigint,
    private _blockTimeOffsetSeconds: bigint = 0n,
    private _coinbase: Address,
    genesisAccounts: GenesisAccount[],
    private readonly _configChainId: number,
    public readonly hardfork: HardforkName,
    public readonly allowUnlimitedContractSize: boolean,
    private _allowBlocksWithSameTimestamp: boolean,
    tracingConfig: TracingConfig | undefined,
    nextBlockBaseFee: bigint | undefined,
    private _forkNetworkId: number | undefined,
    private _forkBlockNumber: bigint | undefined,
    private _forkBlockHash: string | undefined,
    private _forkClient: JsonRpcClient | undefined
  ) {
    super();

    this._initLocalAccounts(genesisAccounts);

    if (nextBlockBaseFee !== undefined) {
      this.setUserProvidedNextBlockBaseFeePerGas(nextBlockBaseFee);
    }

    const contractsIdentifier = new ContractsIdentifier();
    this._vmTraceDecoder = new VmTraceDecoder(contractsIdentifier);
    this._solidityTracer = new SolidityTracer();

    if (tracingConfig === undefined || tracingConfig.buildInfos === undefined) {
      return;
    }

    try {
      for (const buildInfo of tracingConfig.buildInfos) {
        const bytecodes = createModelsAndDecodeBytecodes(
          buildInfo.solcVersion,
          buildInfo.input,
          buildInfo.output
        );

        for (const bytecode of bytecodes) {
          this._vmTraceDecoder.addBytecode(bytecode);
        }
      }
    } catch (error) {
      console.warn(
        chalk.yellow(
          "The Hardhat Network tracing engine could not be initialized. Run Hardhat with --verbose to learn more."
        )
      );

      log(
        "Hardhat Network tracing disabled: ContractsIdentifier failed to be initialized. Please report this to help us improve Hardhat.\n",
        error
      );

      if (error instanceof Error) {
        Reporter.reportError(error);
      }
    }
  }

  public async getSignedTransaction(
    txParams: TransactionParams
  ): Promise<TypedTransaction> {
    const senderAddress = bufferToHex(txParams.from);

    const pk = this._localAccounts.get(senderAddress);
    if (pk !== undefined) {
      let tx: TypedTransaction;

      if ("maxFeePerGas" in txParams) {
        tx = FeeMarketEIP1559Transaction.fromTxData(txParams, {
          common: this._common,
          disableMaxInitCodeSizeCheck: true,
        });
      } else if ("accessList" in txParams) {
        tx = AccessListEIP2930Transaction.fromTxData(txParams, {
          common: this._common,
          disableMaxInitCodeSizeCheck: true,
        });
      } else {
        tx = Transaction.fromTxData(txParams, {
          common: this._common,
          disableMaxInitCodeSizeCheck: true,
        });
      }

      return tx.sign(pk);
    }

    if (this._impersonatedAccounts.has(senderAddress)) {
      return this._getFakeTransaction(txParams);
    }

    throw new InvalidInputError(`unknown account ${senderAddress}`);
  }

  public async sendTransaction(
    tx: TypedTransaction
  ): Promise<SendTransactionResult> {
    if (!this._automine) {
      return this._addPendingTransaction(tx);
    }

    await this._validateAutominedTx(tx);

    if (await hasTransactions(this._context.memPool())) {
      return this._mineTransactionAndPending(tx);
    }

    return this._mineTransaction(tx);
  }

  public async mineBlock(timestamp?: bigint): Promise<MineBlockResult> {
    const timestampAndOffset = this._calculateTimestampAndOffset(timestamp);
    let [blockTimestamp] = timestampAndOffset;
    const [, offsetShouldChange, newOffset] = timestampAndOffset;

    const needsTimestampIncrease =
      !this._allowBlocksWithSameTimestamp &&
      (await this._timestampClashesWithPreviousBlockOne(blockTimestamp));
    if (needsTimestampIncrease) {
      blockTimestamp += 1n;
    }

    let partialResult: PartialMineBlockResult;
    try {
      partialResult = await this._context
        .blockMiner()
        .mineBlock(
          blockTimestamp,
          this._coinbase,
          this._minGasPrice,
          this._common.param("pow", "minerReward"),
          this.getUserProvidedNextBlockBaseFeePerGas()
        );
    } catch (err) {
      if (err instanceof Error) {
        if (
          err?.message
            .toLocaleLowerCase()
            .includes("sender doesn't have enough funds")
        ) {
          throw new InvalidInputError(err.message, err);
        }

        // Some network errors are HardhatErrors, and can end up here when forking
        if (HardhatError.isHardhatError(err)) {
          throw err;
        }

        throw new TransactionExecutionError(err);
      }

      // eslint-disable-next-line @nomiclabs/hardhat-internal-rules/only-hardhat-error
      throw err;
    }

    const result = await this._finalizeBlockResult(partialResult);
    await this._saveBlockAsSuccessfullyRun(
      result.block,
      result.blockResult.results
    );

    if (needsTimestampIncrease) {
      this.increaseTime(1n);
    }

    if (offsetShouldChange) {
      this.setTimeIncrement(newOffset);
    }

    this._resetNextBlockTimestamp();
    this._resetUserProvidedNextBlockBaseFeePerGas();

    return result;
  }

  /**
   * Mines `count` blocks with a difference of `interval` seconds between their
   * timestamps.
   *
   * Returns an array with the results of the blocks that were really mined (the
   * ones that were reserved are not included).
   */
  public async mineBlocks(
    count: bigint = 1n,
    interval: bigint = 1n
  ): Promise<MineBlockResult[]> {
    if (count === 0n) {
      // nothing to do
      return [];
    }

    const mineBlockResults: MineBlockResult[] = [];

    // we always mine the first block, and we don't apply the interval for it
    mineBlockResults.push(await this.mineBlock());

    // helper function to mine a block with a timstamp that respects the
    // interval
    const mineBlock = async () => {
      const nextTimestamp =
        (await this.getLatestBlock()).header.timestamp + interval;
      const block = await this.mineBlock(nextTimestamp);
      mineBlockResults.push(block);
    };

    // then we mine any pending transactions
    while (
      count > mineBlockResults.length &&
      (await this._context.memPool().hasPendingTransactions())
    ) {
      await mineBlock();
    }

    // If there is at least one remaining block, we mine one. This way, we
    // guarantee that there's an empty block immediately before and after the
    // reservation. This makes the logging easier to get right.
    if (count > mineBlockResults.length) {
      await mineBlock();
    }

    const remainingBlockCount = count - BigInt(mineBlockResults.length);

    // There should be at least 2 blocks left for the reservation to work,
    // because we always mine a block after it. But here we use a bigger
    // number to err on the safer side.
    if (remainingBlockCount <= 5) {
      // if there are few blocks left to mine, we just mine them
      while (count > mineBlockResults.length) {
        await mineBlock();
      }

      return mineBlockResults;
    }

    // otherwise, we reserve a range and mine the last one
    await this._context
      .blockchain()
      .reserveBlocks(remainingBlockCount - 1n, interval);

    await mineBlock();

    return mineBlockResults;
  }

  public async runCall(
    call: CallParams,
    blockNumberOrPending: bigint | "pending"
  ): Promise<RunCallResult> {
    let txParams: TransactionParams;

    const nonce = await this._getNonce(
      new Address(call.from),
      blockNumberOrPending
    );

    if (
      call.gasPrice !== undefined ||
      !(await this.isEip1559Active(blockNumberOrPending))
    ) {
      txParams = {
        gasPrice: 0n,
        nonce,
        ...call,
      };
    } else {
      const maxFeePerGas = call.maxFeePerGas ?? call.maxPriorityFeePerGas ?? 0n;
      const maxPriorityFeePerGas = call.maxPriorityFeePerGas ?? 0n;

      txParams = {
        ...call,
        nonce,
        maxFeePerGas,
        maxPriorityFeePerGas,
        accessList: call.accessList ?? [],
      };
    }

    const tx = await this._getFakeTransaction(txParams);

    const result = await this._runInBlockContext(
      blockNumberOrPending,
      async () => this._runTxAndRevertMutations(tx, blockNumberOrPending, true)
    );

    const trace = await this._finalizeTrace(
      result,
      this._context.vm().getLastTraceAndClear()
    );

    return {
      ...trace,
      result: new ReturnData(result.returnValue),
    };
  }

  public async getAccountBalance(
    address: Address,
    blockNumberOrPending?: bigint | "pending"
  ): Promise<bigint> {
    if (blockNumberOrPending === undefined) {
      blockNumberOrPending = await this.getLatestBlockNumber();
    }

    const account = await this._runInBlockContext(blockNumberOrPending, () =>
      this._context.vm().getAccount(address)
    );

    return account.balance;
  }

  public async getNextConfirmedNonce(
    address: Address,
    blockNumberOrPending: bigint | "pending"
  ): Promise<bigint> {
    const account = await this._runInBlockContext(blockNumberOrPending, () =>
      this._context.vm().getAccount(address)
    );

    return account.nonce;
  }

  public async getAccountNextPendingNonce(address: Address): Promise<bigint> {
    return this._context.memPool().getNextPendingNonce(address);
  }

  public async getCodeFromTrace(
    trace: MessageTrace | undefined,
    blockNumberOrPending: bigint | "pending"
  ): Promise<Buffer> {
    if (
      trace === undefined ||
      isPrecompileTrace(trace) ||
      isCreateTrace(trace)
    ) {
      return Buffer.from("");
    }

    return this.getCode(new Address(trace.address), blockNumberOrPending);
  }

  public async getLatestBlock(): Promise<Block> {
    return this._context.blockchain().getLatestBlock();
  }

  public async getLatestBlockNumber(): Promise<bigint> {
    return this._context.blockchain().getLatestBlockNumber();
  }

  public async getPendingBlockAndTotalDifficulty(): Promise<[Block, bigint]> {
    return this._runInPendingBlockContext(async () => {
      const block = await this._context.blockchain().getLatestBlock();
      const totalDifficulty = await this._context
        .blockchain()
        .getTotalDifficultyByHash(block.hash());

      return [block, totalDifficulty!];
    });
  }

  public async getLocalAccountAddresses(): Promise<string[]> {
    return [...this._localAccounts.keys()];
  }

  public async getBlockGasLimit(): Promise<bigint> {
    return this._context.memPool().getBlockGasLimit();
  }

  public async estimateGas(
    callParams: CallParams,
    blockNumberOrPending: bigint | "pending"
  ): Promise<EstimateGasResult> {
    // We get the CallParams and transform it into a TransactionParams to be
    // able to run it.
    const nonce = await this._getNonce(
      new Address(callParams.from),
      blockNumberOrPending
    );

    // TODO: This is more complex in Geth, we should make sure we aren't missing
    //  anything here.

    const feePriceFields = await this._getEstimateGasFeePriceFields(
      callParams,
      blockNumberOrPending
    );

    let txParams: TransactionParams;

    if ("gasPrice" in feePriceFields) {
      if (callParams.accessList === undefined) {
        // Legacy tx
        txParams = {
          ...callParams,
          nonce,
          gasPrice: feePriceFields.gasPrice,
        };
      } else {
        // Access list tx
        txParams = {
          ...callParams,
          nonce,
          gasPrice: feePriceFields.gasPrice,
          accessList: callParams.accessList ?? [],
        };
      }
    } else {
      // EIP-1559 tx
      txParams = {
        ...callParams,
        nonce,
        maxFeePerGas: feePriceFields.maxFeePerGas,
        maxPriorityFeePerGas: feePriceFields.maxPriorityFeePerGas,
        accessList: callParams.accessList ?? [],
      };
    }

    const tx = await this._getFakeTransaction(txParams);

    // TODO: This may not work if there are multiple txs in the mempool and
    //  the one being estimated won't fit in the first block, or maybe even
    //  if the state accessed by the tx changes after it is executed within
    //  the first block.
    const result = await this._runInBlockContext(blockNumberOrPending, () =>
      this._runTxAndRevertMutations(tx, blockNumberOrPending)
    );

    const traceResult = this._context.vm().getLastTraceAndClear();
    let vmTrace = traceResult.trace;
    const vmTracerError = traceResult.error;

    if (vmTrace !== undefined) {
      vmTrace = this._vmTraceDecoder.tryToDecodeMessageTrace(vmTrace);
    }

    const consoleLogMessages = await this._getConsoleLogMessages(
      vmTrace,
      vmTracerError
    );

    // This is only considered if the call to _runTxAndRevertMutations doesn't
    // manage errors
    if (result.exit.isError()) {
      return {
        estimation: await this.getBlockGasLimit(),
        trace: vmTrace,
        error: await this._manageErrors(result, vmTrace, vmTracerError),
        consoleLogMessages,
      };
    }

    const initialEstimation = result.gasUsed;

    return {
      estimation: await this._correctInitialEstimation(
        blockNumberOrPending,
        txParams,
        initialEstimation
      ),
      trace: vmTrace,
      consoleLogMessages,
    };
  }

  public async getGasPrice(): Promise<bigint> {
    const nextBlockBaseFeePerGas = await this.getNextBlockBaseFeePerGas();

    if (nextBlockBaseFeePerGas === undefined) {
      // We return a hardcoded value for networks without EIP-1559
      return 8n * 10n ** 9n;
    }

    const suggestedPriorityFeePerGas = 10n ** 9n;
    return nextBlockBaseFeePerGas + suggestedPriorityFeePerGas;
  }

  public async getMaxPriorityFeePerGas(): Promise<bigint> {
    return BigInt(HARDHAT_NETWORK_DEFAULT_MAX_PRIORITY_FEE_PER_GAS);
  }

  public getCoinbaseAddress(): Address {
    return this._coinbase;
  }

  public async getStorageAt(
    address: Address,
    positionIndex: bigint,
    blockNumberOrPending: bigint | "pending"
  ): Promise<Buffer> {
    const key = setLengthLeft(bigIntToBuffer(positionIndex), 32);

    const data = await this._runInBlockContext(blockNumberOrPending, () =>
      this._context.vm().getContractStorage(address, key)
    );

    const EXPECTED_DATA_SIZE = 32;
    if (data.length < EXPECTED_DATA_SIZE) {
      return Buffer.concat(
        [Buffer.alloc(EXPECTED_DATA_SIZE - data.length, 0), data],
        EXPECTED_DATA_SIZE
      );
    }

    return data;
  }

  public async getBlockByNumber(pending: "pending"): Promise<Block>;
  public async getBlockByNumber(
    blockNumberOrPending: bigint | "pending"
  ): Promise<Block | undefined>;

  public async getBlockByNumber(
    blockNumberOrPending: bigint | "pending"
  ): Promise<Block | undefined> {
    if (blockNumberOrPending === "pending") {
      return this._runInPendingBlockContext(() =>
        this._context.blockchain().getLatestBlock()
      );
    }

    try {
      const block = await this._context
        .blockchain()
        .getBlockByNumber(blockNumberOrPending);
      return block;
    } catch {
      return undefined;
    }
  }

  public async getBlockByHash(blockHash: Buffer): Promise<Block | undefined> {
    try {
      const block = await this._context.blockchain().getBlockByHash(blockHash);
      return block;
    } catch {
      return undefined;
    }
  }

  public async getBlockByTransactionHash(
    hash: Buffer
  ): Promise<Block | undefined> {
    const block = await this._context
      .blockchain()
      .getBlockByTransactionHash(hash);
    return block ?? undefined;
  }

  public async getBlockTotalDifficulty(
    block: Block
  ): Promise<bigint | undefined> {
    return this._context.blockchain().getTotalDifficultyByHash(block.hash());
  }

  public async getCode(
    address: Address,
    blockNumberOrPending: bigint | "pending"
  ): Promise<Buffer> {
    return this._runInBlockContext(blockNumberOrPending, () =>
      this._context.vm().getContractCode(address)
    );
  }

  public getNextBlockTimestamp(): bigint {
    return this._nextBlockTimestamp;
  }

  public setNextBlockTimestamp(timestamp: bigint) {
    this._nextBlockTimestamp = timestamp;
  }

  public getTimeIncrement(): bigint {
    return this._blockTimeOffsetSeconds;
  }

  public setTimeIncrement(timeIncrement: bigint) {
    this._blockTimeOffsetSeconds = timeIncrement;
  }

  public increaseTime(increment: bigint) {
    this._blockTimeOffsetSeconds += increment;
  }

  public setUserProvidedNextBlockBaseFeePerGas(baseFeePerGas: bigint) {
    this._userProvidedNextBlockBaseFeePerGas = baseFeePerGas;
  }

  public getUserProvidedNextBlockBaseFeePerGas(): bigint | undefined {
    return this._userProvidedNextBlockBaseFeePerGas;
  }

  private _resetUserProvidedNextBlockBaseFeePerGas() {
    this._userProvidedNextBlockBaseFeePerGas = undefined;
  }

  public async getNextBlockBaseFeePerGas(): Promise<bigint | undefined> {
    if (!(await this.isEip1559Active())) {
      return undefined;
    }

    const userDefined = this.getUserProvidedNextBlockBaseFeePerGas();
    if (userDefined !== undefined) {
      return userDefined;
    }

    const latestBlock = await this.getLatestBlock();
    return latestBlock.header.calcNextBaseFee();
  }

  public async getPendingTransaction(
    hash: Buffer
  ): Promise<TypedTransaction | undefined> {
    return this._context.memPool().getTransactionByHash(hash);
  }

  public async getTransactionReceipt(
    hash: Buffer | string
  ): Promise<RpcReceiptOutput | undefined> {
    const hashBuffer = hash instanceof Buffer ? hash : toBuffer(hash);
    const receipt = await this._context
      .blockchain()
      .getReceiptByTransactionHash(hashBuffer);
    return receipt ?? undefined;
  }

  public async getPendingTransactions(): Promise<TypedTransaction[]> {
    return this._context.memPool().getTransactions();
  }

  public async signPersonalMessage(
    address: Address,
    data: Buffer
  ): Promise<ECDSASignature> {
    const messageHash = hashPersonalMessage(data);
    const privateKey = this._getLocalAccountPrivateKey(address);

    return ecsign(messageHash, privateKey);
  }

  public async signTypedDataV4(
    address: Address,
    typedData: any
  ): Promise<string> {
    const privateKey = this._getLocalAccountPrivateKey(address);

    return signTypedData({
      privateKey,
      version: SignTypedDataVersion.V4,
      data: typedData,
    });
  }

  public getStackTraceFailuresCount(): number {
    return this._failedStackTraces;
  }

  public async takeSnapshot(): Promise<number> {
    const id = this._nextSnapshotId;

    const snapshot: Snapshot = {
      id,
      date: new Date(),
      latestBlock: await this.getLatestBlock(),
      stateRoot: await this._context.vm().makeSnapshot(),
      txPoolSnapshotId: await this._context.memPool().makeSnapshot(),
      blockTimeOffsetSeconds: this.getTimeIncrement(),
      nextBlockTimestamp: this.getNextBlockTimestamp(),
      irregularStatesByBlockNumber: this._irregularStatesByBlockNumber,
      userProvidedNextBlockBaseFeePerGas:
        this.getUserProvidedNextBlockBaseFeePerGas(),
      coinbase: this.getCoinbaseAddress(),
      nextPrevRandao: this._context.blockMiner().prevRandaoGeneratorSeed(),
    };

    this._irregularStatesByBlockNumber = new Map(
      this._irregularStatesByBlockNumber
    );

    this._snapshots.push(snapshot);
    this._nextSnapshotId += 1;

    return id;
  }

  public async revertToSnapshot(id: number): Promise<boolean> {
    const snapshotIndex = this._getSnapshotIndex(id);
    if (snapshotIndex === undefined) {
      return false;
    }

    const snapshot = this._snapshots[snapshotIndex];

    // We compute a new offset such that
    //  now + new_offset === snapshot_date + old_offset
    const now = new Date();
    const offsetToSnapshotInMillis = snapshot.date.valueOf() - now.valueOf();
    const offsetToSnapshotInSecs = Math.ceil(offsetToSnapshotInMillis / 1000);
    const newOffset =
      snapshot.blockTimeOffsetSeconds + BigInt(offsetToSnapshotInSecs);

    // We delete all following blocks, changes the state root, and all the
    // relevant Node fields.
    //
    // Note: There's no need to copy the maps here, as snapshots can only be
    // used once
    await this._context
      .blockchain()
      .revertToBlock(snapshot.latestBlock.header.number);
    this._irregularStatesByBlockNumber = snapshot.irregularStatesByBlockNumber;
    const irregularStateOrUndefined = this._irregularStatesByBlockNumber.get(
      (await this.getLatestBlock()).header.number
    );
    await this._context
      .vm()
      .restoreContext(irregularStateOrUndefined ?? snapshot.stateRoot);
    this.setTimeIncrement(newOffset);
    this.setNextBlockTimestamp(snapshot.nextBlockTimestamp);
    await this._context.memPool().revertToSnapshot(snapshot.txPoolSnapshotId);

    if (snapshot.userProvidedNextBlockBaseFeePerGas !== undefined) {
      this.setUserProvidedNextBlockBaseFeePerGas(
        snapshot.userProvidedNextBlockBaseFeePerGas
      );
    } else {
      this._resetUserProvidedNextBlockBaseFeePerGas();
    }

    this._coinbase = snapshot.coinbase;

    this._context
      .blockMiner()
      .setPrevRandaoGeneratorNextValue(snapshot.nextPrevRandao);

    // We delete this and the following snapshots, as they can only be used
    // once in Ganache
    await this._removeSnapshot(snapshotIndex);

    return true;
  }

  public async newFilter(
    filterParams: FilterParams,
    isSubscription: boolean
  ): Promise<bigint> {
    filterParams = await this._computeFilterParams(filterParams, true);

    const filterId = this._getNextFilterId();
    this._filters.set(this._filterIdToFiltersKey(filterId), {
      id: filterId,
      type: Type.LOGS_SUBSCRIPTION,
      criteria: {
        fromBlock: filterParams.fromBlock,
        toBlock: filterParams.toBlock,
        addresses: filterParams.addresses,
        normalizedTopics: filterParams.normalizedTopics,
      },
      deadline: this._newDeadline(),
      hashes: [],
      logs: await this.getLogs(filterParams),
      subscription: isSubscription,
    });

    return filterId;
  }

  public async newBlockFilter(isSubscription: boolean): Promise<bigint> {
    const block = await this.getLatestBlock();

    const filterId = this._getNextFilterId();
    this._filters.set(this._filterIdToFiltersKey(filterId), {
      id: filterId,
      type: Type.BLOCK_SUBSCRIPTION,
      deadline: this._newDeadline(),
      hashes: [bufferToHex(block.header.hash())],
      logs: [],
      subscription: isSubscription,
    });

    return filterId;
  }

  public async newPendingTransactionFilter(
    isSubscription: boolean
  ): Promise<bigint> {
    const filterId = this._getNextFilterId();

    this._filters.set(this._filterIdToFiltersKey(filterId), {
      id: filterId,
      type: Type.PENDING_TRANSACTION_SUBSCRIPTION,
      deadline: this._newDeadline(),
      hashes: [],
      logs: [],
      subscription: isSubscription,
    });

    return filterId;
  }

  public async uninstallFilter(
    filterId: bigint,
    subscription: boolean
  ): Promise<boolean> {
    const key = this._filterIdToFiltersKey(filterId);
    const filter = this._filters.get(key);

    if (filter === undefined) {
      return false;
    }

    if (
      (filter.subscription && !subscription) ||
      (!filter.subscription && subscription)
    ) {
      return false;
    }

    this._filters.delete(key);
    return true;
  }

  public async getFilterChanges(
    filterId: bigint
  ): Promise<string[] | RpcLogOutput[] | undefined> {
    const key = this._filterIdToFiltersKey(filterId);
    const filter = this._filters.get(key);
    if (filter === undefined) {
      return undefined;
    }

    filter.deadline = this._newDeadline();
    switch (filter.type) {
      case Type.BLOCK_SUBSCRIPTION:
      case Type.PENDING_TRANSACTION_SUBSCRIPTION:
        const hashes = filter.hashes;
        filter.hashes = [];
        return hashes;
      case Type.LOGS_SUBSCRIPTION:
        const logs = filter.logs;
        filter.logs = [];
        return logs;
    }

    return undefined;
  }

  public async getFilterLogs(
    filterId: bigint
  ): Promise<RpcLogOutput[] | undefined> {
    const key = this._filterIdToFiltersKey(filterId);
    const filter = this._filters.get(key);
    if (filter === undefined) {
      return undefined;
    }

    const logs = filter.logs;
    filter.logs = [];
    filter.deadline = this._newDeadline();
    return logs;
  }

  public async getLogs(filterParams: FilterParams): Promise<RpcLogOutput[]> {
    filterParams = await this._computeFilterParams(filterParams, false);
    return this._context.blockchain().getLogs(filterParams);
  }

  public async addCompilationResult(
    solcVersion: string,
    compilerInput: CompilerInput,
    compilerOutput: CompilerOutput
  ): Promise<boolean> {
    let bytecodes;
    try {
      bytecodes = createModelsAndDecodeBytecodes(
        solcVersion,
        compilerInput,
        compilerOutput
      );
    } catch (error) {
      console.warn(
        chalk.yellow(
          "The Hardhat Network tracing engine could not be updated. Run Hardhat with --verbose to learn more."
        )
      );

      log(
        "ContractsIdentifier failed to be updated. Please report this to help us improve Hardhat.\n",
        error
      );

      return false;
    }

    for (const bytecode of bytecodes) {
      this._vmTraceDecoder.addBytecode(bytecode);
    }

    return true;
  }

  public addImpersonatedAccount(address: Buffer): true {
    this._impersonatedAccounts.add(bufferToHex(address));
    return true;
  }

  public removeImpersonatedAccount(address: Buffer): boolean {
    return this._impersonatedAccounts.delete(bufferToHex(address));
  }

  public setAutomine(automine: boolean) {
    this._automine = automine;
  }

  public getAutomine() {
    return this._automine;
  }

  public async setBlockGasLimit(gasLimit: bigint | number) {
    if (typeof gasLimit === "number") {
      gasLimit = BigInt(gasLimit);
    }

    await this._context.memPool().setBlockGasLimit(gasLimit);
    await this._context.memPool().update();
  }

  public async setMinGasPrice(minGasPrice: bigint) {
    this._minGasPrice = minGasPrice;
  }

  public async dropTransaction(hash: Buffer): Promise<boolean> {
    const removed = await this._context.memPool().removeTransaction(hash);

    if (removed) {
      return true;
    }

    const isTransactionMined = await this._isTransactionMined(hash);
    if (isTransactionMined) {
      throw new InvalidArgumentsError(
        `Transaction ${bufferToHex(
          hash
        )} cannot be dropped because it's already mined`
      );
    }

    return false;
  }

  public async setAccountBalance(
    address: Address,
    newBalance: bigint
  ): Promise<void> {
    const account = await this._context.vm().getAccount(address);
    account.balance = newBalance;
    await this._context.vm().putAccount(address, account);
    await this._persistIrregularWorldState();
  }

  public async setAccountCode(
    address: Address,
    newCode: Buffer
  ): Promise<void> {
    await this._context.vm().putContractCode(address, newCode);
    await this._persistIrregularWorldState();
  }

  public async setNextConfirmedNonce(
    address: Address,
    newNonce: bigint
  ): Promise<void> {
    if (await hasTransactions(this._context.memPool())) {
      throw new InternalError(
        "Cannot set account nonce when the transaction pool is not empty"
      );
    }
    const account = await this._context.vm().getAccount(address);
    if (newNonce < account.nonce) {
      throw new InvalidInputError(
        `New nonce (${newNonce.toString()}) must not be smaller than the existing nonce (${account.nonce.toString()})`
      );
    }
    account.nonce = newNonce;
    await this._context.vm().putAccount(address, account);
    await this._persistIrregularWorldState();
  }

  public async setStorageAt(
    address: Address,
    positionIndex: bigint,
    value: Buffer
  ) {
    await this._context
      .vm()
      .putContractStorage(
        address,
        setLengthLeft(bigIntToBuffer(positionIndex), 32),
        value
      );
    await this._persistIrregularWorldState();
  }

  public async traceTransaction(hash: Buffer, config: RpcDebugTracingConfig) {
    const block = await this.getBlockByTransactionHash(hash);
    if (block === undefined) {
      throw new InvalidInputError(
        `Unable to find a block containing transaction ${bufferToHex(hash)}`
      );
    }

    const transactions = await Promise.all(
      block.transactions.map(async (tx) => {
        const from = tx.getSenderAddress();
        if (this._impersonatedAccounts.has(from.toString())) {
          // @ts-ignore
          return this._getFakeTransaction({
            ...tx.toJSON(),
            from: from.toBuffer(),
          });
        } else {
          return tx;
        }
      })
    );

    return this._runInBlockContext(block.header.number - 1n, async () => {
<<<<<<< HEAD
      return this._vm.traceTransaction(hash, block, config, transactions);
=======
      return this._context.vm().traceTransaction(hash, block, config);
>>>>>>> e822bd0e
    });
  }

  public async getFeeHistory(
    blockCount: bigint,
    newestBlock: bigint | "pending",
    rewardPercentiles: number[]
  ): Promise<FeeHistory> {
    const latestBlock = await this.getLatestBlockNumber();
    const pendingBlockNumber = latestBlock + 1n;

    const resolvedNewestBlock =
      newestBlock === "pending" ? pendingBlockNumber : newestBlock;

    const oldestBlock = BigIntUtils.max(
      resolvedNewestBlock - blockCount + 1n,
      0n
    );

    // This is part of a temporary fix to https://github.com/NomicFoundation/hardhat/issues/2380
    const rangeIncludesRemoteBlocks =
      this._forkBlockNumber !== undefined &&
      oldestBlock <= this._forkBlockNumber;

    const baseFeePerGas: bigint[] = [];
    const gasUsedRatio: number[] = [];
    const reward: bigint[][] = [];

    const lastBlock = resolvedNewestBlock + 1n;

    // This is part of a temporary fix to https://github.com/NomicFoundation/hardhat/issues/2380
    if (rangeIncludesRemoteBlocks) {
      try {
        const lastRemoteBlock = BigIntUtils.min(
          BigInt(this._forkBlockNumber!),
          lastBlock
        );

        const remoteBlockCount = lastRemoteBlock - oldestBlock + 1n;

        const remoteValues = await this._forkClient!.getFeeHistory(
          remoteBlockCount,
          lastRemoteBlock,
          rewardPercentiles
        );

        baseFeePerGas.push(...remoteValues.baseFeePerGas);
        gasUsedRatio.push(...remoteValues.gasUsedRatio);
        if (remoteValues.reward !== undefined) {
          reward.push(...remoteValues.reward);
        }
      } catch (e) {
        // TODO: we can return less blocks here still be compliant with the spec
        throw new InternalError(
          "Remote node did not answer to eth_feeHistory correctly",
          e instanceof Error ? e : undefined
        );
      }
    }

    // We get the pending block here, and only if necessary, as it's something
    // costly to do.
    let pendingBlock: Block | undefined;
    if (lastBlock >= pendingBlockNumber) {
      pendingBlock = await this.getBlockByNumber("pending");
    }

    // This is part of a temporary fix to https://github.com/NomicFoundation/hardhat/issues/2380
    const firstLocalBlock = !rangeIncludesRemoteBlocks
      ? oldestBlock
      : BigIntUtils.min(BigInt(this._forkBlockNumber!), lastBlock) + 1n;

    for (
      let blockNumber = firstLocalBlock; // This is part of a temporary fix to https://github.com/NomicFoundation/hardhat/issues/2380
      blockNumber <= lastBlock;
      blockNumber++
    ) {
      if (blockNumber < pendingBlockNumber) {
        // We know the block exists
        const block = (await this.getBlockByNumber(blockNumber))!;
        baseFeePerGas.push(block.header.baseFeePerGas ?? 0n);

        if (blockNumber < lastBlock) {
          gasUsedRatio.push(this._getGasUsedRatio(block));

          if (rewardPercentiles.length > 0) {
            reward.push(await this._getRewards(block, rewardPercentiles));
          }
        }
      } else if (blockNumber === pendingBlockNumber) {
        // This can only be run with EIP-1559, so this exists
        baseFeePerGas.push((await this.getNextBlockBaseFeePerGas())!);

        if (blockNumber < lastBlock) {
          gasUsedRatio.push(this._getGasUsedRatio(pendingBlock!));

          if (rewardPercentiles.length > 0) {
            // We don't compute this for the pending block, as there's no
            // effective miner fee yet.
            reward.push(rewardPercentiles.map((_) => 0n));
          }
        }
      } else if (blockNumber === pendingBlockNumber + 1n) {
        baseFeePerGas.push(pendingBlock!.header.calcNextBaseFee());
      } else {
        assertHardhatInvariant(false, "This should never happen");
      }
    }

    return {
      oldestBlock,
      baseFeePerGas,
      gasUsedRatio,
      reward: rewardPercentiles.length > 0 ? reward : undefined,
    };
  }

  public setCoinbase(coinbase: Address) {
    this._coinbase = coinbase;
  }

  private _getGasUsedRatio(block: Block): number {
    const FLOATS_PRECISION = 100_000;

    return (
      Number(
        (block.header.gasUsed * BigInt(FLOATS_PRECISION)) /
          block.header.gasLimit
      ) / FLOATS_PRECISION
    );
  }

  private async _getRewards(
    block: Block,
    rewardPercentiles: number[]
  ): Promise<bigint[]> {
    const FLOATS_PRECISION = 100_000;

    if (block.transactions.length === 0) {
      return rewardPercentiles.map((_) => 0n);
    }

    const receipts = await Promise.all(
      block.transactions
        .map((tx) => tx.hash())
        .map((hash) => this.getTransactionReceipt(hash))
    );

    const effectiveGasRewardAndGas = receipts
      .map((r, i) => {
        const tx = block.transactions[i];
        const baseFeePerGas = block.header.baseFeePerGas ?? 0n;

        // reward = min(maxPriorityFeePerGas, maxFeePerGas - baseFeePerGas)
        let effectiveGasReward: bigint;
        if ("maxPriorityFeePerGas" in tx) {
          effectiveGasReward = tx.maxFeePerGas - baseFeePerGas;
          if (tx.maxPriorityFeePerGas < effectiveGasReward) {
            effectiveGasReward = tx.maxPriorityFeePerGas;
          }
        } else {
          effectiveGasReward = tx.gasPrice - baseFeePerGas;
        }

        return {
          effectiveGasReward,
          gasUsed: rpcQuantityToBigInt(r?.gasUsed!),
        };
      })
      .sort((a, b) =>
        BigIntUtils.cmp(a.effectiveGasReward, b.effectiveGasReward)
      );

    return rewardPercentiles.map((p) => {
      let gasUsed = 0n;
      const targetGas =
        (block.header.gasLimit * BigInt(Math.ceil(p * FLOATS_PRECISION))) /
        BigInt(100 * FLOATS_PRECISION);

      for (const values of effectiveGasRewardAndGas) {
        gasUsed += values.gasUsed;

        if (targetGas <= gasUsed) {
          return values.effectiveGasReward;
        }
      }

      return effectiveGasRewardAndGas[effectiveGasRewardAndGas.length - 1]
        .effectiveGasReward;
    });
  }

  private async _addPendingTransaction(tx: TypedTransaction): Promise<string> {
    await this._context.memPool().addTransaction(tx);
    await this._notifyPendingTransaction(tx);
    return bufferToHex(tx.hash());
  }

  private async _mineTransaction(
    tx: TypedTransaction
  ): Promise<MineBlockResult> {
    await this._addPendingTransaction(tx);
    return this.mineBlock();
  }

  private async _mineTransactionAndPending(
    tx: TypedTransaction
  ): Promise<MineBlockResult[]> {
    const id = await this.takeSnapshot();

    let result;
    try {
      const txHash = await this._addPendingTransaction(tx);
      result = await this._mineBlocksUntilTransactionIsIncluded(txHash);
    } catch (err) {
      await this.revertToSnapshot(id);
      throw err;
    }

    const snapshotIndex = this._getSnapshotIndex(id);
    if (snapshotIndex !== undefined) {
      await this._removeSnapshot(id);
    }

    return result;
  }

  private async _mineBlocksUntilTransactionIsIncluded(
    txHash: string
  ): Promise<MineBlockResult[]> {
    const results = [];
    let txReceipt;
    do {
      if (!(await this._context.memPool().hasPendingTransactions())) {
        throw new TransactionExecutionError(
          "Failed to mine transaction for unknown reason, this should never happen"
        );
      }
      results.push(await this.mineBlock());
      txReceipt = await this.getTransactionReceipt(txHash);
    } while (txReceipt === undefined);

    while (await this._context.memPool().hasPendingTransactions()) {
      results.push(await this.mineBlock());
    }

    return results;
  }

  private async _finalizeBlockResult(
    result: PartialMineBlockResult
  ): Promise<MineBlockResult> {
    const numberOfResults = result.blockResult.results.length;
    const numberOfTraces = result.traces.length;
    if (numberOfResults !== numberOfTraces) {
      throw new Error(
        `The number of transaction results '${numberOfResults} should equal the number of traces '${numberOfTraces}'`
      );
    }

    const traces: GatherTracesResult[] = [];

    for (let idx = 0; idx < numberOfResults; ++idx) {
      const txResult = result.blockResult.results[idx];
      const trace = result.traces[idx];

      traces.push(await this._finalizeTrace(txResult, trace));
    }

    return {
      block: result.block,
      blockResult: result.blockResult,
      traces,
    };
  }

  private async _finalizeTrace(
    txResult: RunTxResult,
    traceResult: PartialTrace
  ): Promise<GatherTracesResult> {
    let vmTrace = traceResult.trace;
    const vmTracerError = traceResult.error;

    if (vmTrace !== undefined) {
      vmTrace = this._vmTraceDecoder.tryToDecodeMessageTrace(vmTrace);
    }

    const consoleLogMessages = await this._getConsoleLogMessages(
      vmTrace,
      vmTracerError
    );

    const error = await this._manageErrors(txResult, vmTrace, vmTracerError);

    return {
      trace: vmTrace,
      consoleLogMessages,
      error,
    };
  }

  private async _validateAutominedTx(tx: TypedTransaction) {
    let sender: Address;
    try {
      sender = tx.getSenderAddress(); // verifies signature as a side effect
    } catch (e) {
      if (e instanceof Error) {
        throw new InvalidInputError(e.message);
      }

      // eslint-disable-next-line @nomiclabs/hardhat-internal-rules/only-hardhat-error
      throw e;
    }

    // validate nonce
    const nextPendingNonce = await this.getAccountNextPendingNonce(sender);
    const txNonce = tx.nonce;

    const expectedNonceMsg = `Expected nonce to be ${nextPendingNonce.toString()} but got ${txNonce.toString()}.`;
    if (txNonce > nextPendingNonce) {
      throw new InvalidInputError(
        `Nonce too high. ${expectedNonceMsg} Note that transactions can't be queued when automining.`
      );
    }
    if (txNonce < nextPendingNonce) {
      throw new InvalidInputError(`Nonce too low. ${expectedNonceMsg}`);
    }

    // validate gas price
    const txPriorityFee =
      "gasPrice" in tx ? tx.gasPrice : tx.maxPriorityFeePerGas;
    if (txPriorityFee < this._minGasPrice) {
      throw new InvalidInputError(
        `Transaction gas price is ${txPriorityFee.toString()}, which is below the minimum of ${this._minGasPrice.toString()}`
      );
    }

    // Validate that maxFeePerGas >= next block's baseFee
    const nextBlockGasFee = await this.getNextBlockBaseFeePerGas();
    if (nextBlockGasFee !== undefined) {
      if ("maxFeePerGas" in tx) {
        if (nextBlockGasFee > tx.maxFeePerGas) {
          throw new InvalidInputError(
            `Transaction maxFeePerGas (${tx.maxFeePerGas.toString()}) is too low for the next block, which has a baseFeePerGas of ${nextBlockGasFee.toString()}`
          );
        }
      } else {
        if (nextBlockGasFee > tx.gasPrice) {
          throw new InvalidInputError(
            `Transaction gasPrice (${tx.gasPrice.toString()}) is too low for the next block, which has a baseFeePerGas of ${nextBlockGasFee.toString()}`
          );
        }
      }
    }
  }

  private async _getFakeTransaction(
    txParams: TransactionParams
  ): Promise<
    | FakeSenderTransaction
    | FakeSenderAccessListEIP2930Transaction
    | FakeSenderEIP1559Transaction
  > {
    const sender = new Address(txParams.from);

    if ("maxFeePerGas" in txParams && txParams.maxFeePerGas !== undefined) {
      return new FakeSenderEIP1559Transaction(sender, txParams, {
        common: this._common,
      });
    }

    if ("accessList" in txParams && txParams.accessList !== undefined) {
      return new FakeSenderAccessListEIP2930Transaction(sender, txParams, {
        common: this._common,
      });
    }

    return new FakeSenderTransaction(sender, txParams, {
      common: this._common,
    });
  }

  private _getSnapshotIndex(id: number): number | undefined {
    for (const [i, snapshot] of this._snapshots.entries()) {
      if (snapshot.id === id) {
        return i;
      }

      // We already removed the snapshot we are looking for
      if (snapshot.id > id) {
        return undefined;
      }
    }

    return undefined;
  }

  private async _removeSnapshot(snapshotIndex: number) {
    const deletedSnapshots = this._snapshots.splice(snapshotIndex);

    for (const deletedSnapshot of deletedSnapshots) {
      await this._context.vm().removeSnapshot(deletedSnapshot.stateRoot);
    }
  }

  private _initLocalAccounts(genesisAccounts: GenesisAccount[]) {
    const privateKeys = genesisAccounts.map((acc) => toBuffer(acc.privateKey));
    for (const pk of privateKeys) {
      this._localAccounts.set(bufferToHex(privateToAddress(pk)), pk);
    }
  }

  private async _getConsoleLogMessages(
    vmTrace: MessageTrace | undefined,
    vmTracerError: Error | undefined
  ): Promise<string[]> {
    if (vmTrace === undefined || vmTracerError !== undefined) {
      log(
        "Could not print console log. Please report this to help us improve Hardhat.\n",
        vmTracerError
      );

      return [];
    }

    return this._consoleLogger.getLogMessages(vmTrace);
  }

  private async _manageErrors(
    vmResult: RunTxResult,
    vmTrace: MessageTrace | undefined,
    vmTracerError: Error | undefined
  ): Promise<SolidityError | TransactionExecutionError | undefined> {
    if (!vmResult.exit.isError()) {
      return undefined;
    }

    let stackTrace: SolidityStackTrace | undefined;

    try {
      if (vmTrace === undefined || vmTracerError !== undefined) {
        throw vmTracerError;
      }

      stackTrace = this._solidityTracer.getStackTrace(vmTrace);
    } catch (err) {
      this._failedStackTraces += 1;
      log(
        "Could not generate stack trace. Please report this to help us improve Hardhat.\n",
        err
      );
    }

    const exitCode = vmResult.exit;

    const isExitCode = exitCode instanceof Exit;

    // If this is not a VM error, or if it's an internal VM error, we just
    // rethrow. An example of a non-VmError being thrown here is an HTTP error
    // coming from the ForkedStateManager.
    if (!isExitCode || exitCode.kind === ExitCode.INTERNAL_ERROR) {
      throw exitCode;
    }

    if (exitCode.kind !== vmTrace?.exit.kind) {
      console.trace("execution:", exitCode);
      console.log("trace:", vmTrace?.exit);
      throw Error("Execution error does not match trace error");
    }

    if (exitCode.kind === ExitCode.CODESIZE_EXCEEDS_MAXIMUM) {
      if (stackTrace !== undefined) {
        return encodeSolidityStackTrace(
          "Transaction ran out of gas",
          stackTrace
        );
      }

      return new TransactionExecutionError("Transaction ran out of gas");
    }

    if (exitCode.kind === ExitCode.OUT_OF_GAS) {
      // if the error is an out of gas, we ignore the inferred error in the
      // trace
      return new TransactionExecutionError("Transaction ran out of gas");
    }

    const returnData = new ReturnData(vmResult.returnValue);

    let returnDataExplanation;
    if (returnData.isEmpty()) {
      returnDataExplanation = "without reason string";
    } else if (returnData.isErrorReturnData()) {
      returnDataExplanation = `with reason "${returnData.decodeError()}"`;
    } else if (returnData.isPanicReturnData()) {
      const panicCode = returnData.decodePanic().toString(16);
      returnDataExplanation = `with panic code "0x${panicCode}"`;
    } else {
      returnDataExplanation = "with unrecognized return data or custom error";
    }

    if (exitCode.kind === ExitCode.REVERT) {
      const fallbackMessage = `VM Exception while processing transaction: revert ${returnDataExplanation}`;

      if (stackTrace !== undefined) {
        return encodeSolidityStackTrace(fallbackMessage, stackTrace);
      }

      return new TransactionExecutionError(fallbackMessage);
    }

    if (stackTrace !== undefined) {
      return encodeSolidityStackTrace(
        `Transaction failed: revert ${returnDataExplanation}`,
        stackTrace
      );
    }

    return new TransactionExecutionError(
      `Transaction reverted ${returnDataExplanation}`
    );
  }

  private _calculateTimestampAndOffset(
    timestamp?: bigint
  ): [bigint, boolean, bigint] {
    let blockTimestamp: bigint;
    let offsetShouldChange: boolean;
    let newOffset: bigint = 0n;
    const currentTimestamp = BigInt(getCurrentTimestamp());

    // if timestamp is not provided, we check nextBlockTimestamp, if it is
    // set, we use it as the timestamp instead. If it is not set, we use
    // time offset + real time as the timestamp.
    if (timestamp === undefined || timestamp === 0n) {
      if (this.getNextBlockTimestamp() === 0n) {
        blockTimestamp = currentTimestamp + this.getTimeIncrement();
        offsetShouldChange = false;
      } else {
        blockTimestamp = this.getNextBlockTimestamp();
        offsetShouldChange = true;
      }
    } else {
      offsetShouldChange = true;
      blockTimestamp = timestamp;
    }

    if (offsetShouldChange) {
      newOffset = blockTimestamp - currentTimestamp;
    }

    return [blockTimestamp, offsetShouldChange, newOffset];
  }

  private _resetNextBlockTimestamp() {
    this.setNextBlockTimestamp(0n);
  }

  private async _notifyPendingTransaction(tx: TypedTransaction) {
    this._filters.forEach((filter) => {
      if (filter.type === Type.PENDING_TRANSACTION_SUBSCRIPTION) {
        const hash = bufferToHex(tx.hash());
        if (filter.subscription) {
          this._emitEthEvent(filter.id, hash);
          return;
        }

        filter.hashes.push(hash);
      }
    });
  }

  private _getLocalAccountPrivateKey(sender: Address): Buffer {
    const senderAddress = sender.toString();
    if (!this._localAccounts.has(senderAddress)) {
      throw new InvalidInputError(`unknown account ${senderAddress}`);
    }

    return this._localAccounts.get(senderAddress)!;
  }

  /**
   * Saves a block as successfully run. This method requires that the block
   * was added to the blockchain.
   */
  private async _saveBlockAsSuccessfullyRun(
    block: Block,
    transactionResults: RunTxResult[]
  ) {
    const receipts = getRpcReceiptOutputsFromLocalBlockExecution(
      block,
      transactionResults,
      shouldShowTransactionTypeForHardfork(this._common)
    );

    const td = await this.getBlockTotalDifficulty(block);

    assertHardhatInvariant(
      td !== undefined,
      "_saveBlockAsSuccessfullyRun should only be called after having inserted the block"
    );

    const rpcLogs: RpcLogOutput[] = [];
    for (const receipt of receipts) {
      rpcLogs.push(...receipt.logs);
    }

    this._filters.forEach((filter, key) => {
      if (filter.deadline.valueOf() < new Date().valueOf()) {
        this._filters.delete(key);
      }

      switch (filter.type) {
        case Type.BLOCK_SUBSCRIPTION:
          const hash = block.hash();
          if (filter.subscription) {
            this._emitEthEvent(
              filter.id,
              getRpcBlock(
                block,
                td,
                shouldShowTransactionTypeForHardfork(this._common),
                false
              )
            );
            return;
          }

          filter.hashes.push(bufferToHex(hash));
          break;
        case Type.LOGS_SUBSCRIPTION:
          if (
            bloomFilter(
              new Bloom(block.header.logsBloom),
              filter.criteria!.addresses,
              filter.criteria!.normalizedTopics
            )
          ) {
            const logs = filterLogs(rpcLogs, filter.criteria!);
            if (logs.length === 0) {
              return;
            }

            if (filter.subscription) {
              logs.forEach((rpcLog) => {
                this._emitEthEvent(filter.id, rpcLog);
              });
              return;
            }

            filter.logs.push(...logs);
          }
          break;
      }
    });
  }

  private async _timestampClashesWithPreviousBlockOne(
    blockTimestamp: bigint
  ): Promise<boolean> {
    const latestBlock = await this.getLatestBlock();
    const latestBlockTimestamp = latestBlock.header.timestamp;

    return latestBlockTimestamp === blockTimestamp;
  }

  private async _runInBlockContext<T>(
    blockNumberOrPending: bigint | "pending",
    action: () => Promise<T>
  ): Promise<T> {
    if (blockNumberOrPending === "pending") {
      return this._runInPendingBlockContext(action);
    }

    if (blockNumberOrPending === (await this.getLatestBlockNumber())) {
      return action();
    }

    const block = await this.getBlockByNumber(blockNumberOrPending);
    if (block === undefined) {
      // TODO handle this better
      throw new Error(
        `Block with number ${blockNumberOrPending.toString()} doesn't exist. This should never happen.`
      );
    }

    const snapshot = await this._context.vm().makeSnapshot();
    await this._setBlockContext(block);
    try {
      return await action();
    } finally {
      await this._context.vm().restoreContext(snapshot);
      await this._context.vm().removeSnapshot(snapshot);
    }
  }

  private async _runInPendingBlockContext<T>(action: () => Promise<T>) {
    const snapshotId = await this.takeSnapshot();
    try {
      await this.mineBlock();
      return await action();
    } finally {
      await this.revertToSnapshot(snapshotId);
    }
  }

  private async _setBlockContext(block: Block): Promise<void> {
    const irregularStateOrUndefined = this._irregularStatesByBlockNumber.get(
      block.header.number
    );

    await this._context.vm().setBlockContext(block, irregularStateOrUndefined);
  }

  private async _correctInitialEstimation(
    blockNumberOrPending: bigint | "pending",
    txParams: TransactionParams,
    initialEstimation: bigint
  ): Promise<bigint> {
    let tx = await this._getFakeTransaction({
      ...txParams,
      gasLimit: initialEstimation,
    });

    if (tx.getBaseFee() >= initialEstimation) {
      initialEstimation = tx.getBaseFee() + 1n;

      tx = await this._getFakeTransaction({
        ...txParams,
        gasLimit: initialEstimation,
      });
    }

    const result = await this._runInBlockContext(blockNumberOrPending, () =>
      this._runTxAndRevertMutations(tx, blockNumberOrPending)
    );

    if (!result.exit.isError()) {
      return initialEstimation;
    }

    return this._binarySearchEstimation(
      blockNumberOrPending,
      txParams,
      initialEstimation,
      await this.getBlockGasLimit()
    );
  }

  private async _binarySearchEstimation(
    blockNumberOrPending: bigint | "pending",
    txParams: TransactionParams,
    highestFailingEstimation: bigint,
    lowestSuccessfulEstimation: bigint,
    roundNumber = 0
  ): Promise<bigint> {
    if (lowestSuccessfulEstimation <= highestFailingEstimation) {
      // This shouldn't happen, but we don't want to go into an infinite loop
      // if it ever happens
      return lowestSuccessfulEstimation;
    }

    const MAX_GAS_ESTIMATION_IMPROVEMENT_ROUNDS = 20;

    const diff = lowestSuccessfulEstimation - highestFailingEstimation;

    const minDiff =
      highestFailingEstimation >= 4_000_000n
        ? 50_000
        : highestFailingEstimation >= 1_000_000n
        ? 10_000
        : highestFailingEstimation >= 100_000n
        ? 1_000
        : highestFailingEstimation >= 50_000n
        ? 500
        : highestFailingEstimation >= 30_000n
        ? 300
        : 200;

    if (diff <= minDiff) {
      return lowestSuccessfulEstimation;
    }

    if (roundNumber > MAX_GAS_ESTIMATION_IMPROVEMENT_ROUNDS) {
      return lowestSuccessfulEstimation;
    }

    const binSearchNewEstimation = highestFailingEstimation + diff / 2n;

    const optimizedEstimation =
      roundNumber === 0
        ? 3n * highestFailingEstimation
        : binSearchNewEstimation;

    const newEstimation =
      optimizedEstimation > binSearchNewEstimation
        ? binSearchNewEstimation
        : optimizedEstimation;

    // Let other things execute
    await new Promise((resolve) => setImmediate(resolve));

    const tx = await this._getFakeTransaction({
      ...txParams,
      gasLimit: newEstimation,
    });

    const result = await this._runInBlockContext(blockNumberOrPending, () =>
      this._runTxAndRevertMutations(tx, blockNumberOrPending)
    );

    if (!result.exit.isError()) {
      return this._binarySearchEstimation(
        blockNumberOrPending,
        txParams,
        highestFailingEstimation,
        newEstimation,
        roundNumber + 1
      );
    }

    return this._binarySearchEstimation(
      blockNumberOrPending,
      txParams,
      newEstimation,
      lowestSuccessfulEstimation,
      roundNumber + 1
    );
  }

  /**
   * This function runs a transaction and reverts all the modifications that it
   * makes.
   */
  private async _runTxAndRevertMutations(
    tx: TypedTransaction,
    blockNumberOrPending: bigint | "pending",
    forceBaseFeeZero = false
  ): Promise<RunTxResult> {
    let blockContext: Block | undefined;

    if (blockNumberOrPending === "pending") {
      // the new block has already been mined by _runInBlockContext hence we take latest here
      blockContext = await this.getLatestBlock();
    } else {
      // We know that this block number exists, because otherwise
      // there would be an error in the RPC layer.
      const block = await this.getBlockByNumber(blockNumberOrPending);
      assertHardhatInvariant(
        block !== undefined,
        "Tried to run a tx in the context of a non-existent block"
      );

      blockContext = block;

      // we don't need to add the tx to the block because runTx doesn't
      // know anything about the txs in the current block
    }

    const [result] = await this._context
      .vm()
      .dryRun(tx, blockContext, forceBaseFeeZero);
    return result;
  }

  private async _computeFilterParams(
    filterParams: FilterParams,
    isFilter: boolean
  ): Promise<FilterParams> {
    const latestBlockNumber = await this.getLatestBlockNumber();
    const newFilterParams = { ...filterParams };

    if (newFilterParams.fromBlock === LATEST_BLOCK) {
      newFilterParams.fromBlock = latestBlockNumber;
    }

    if (!isFilter && newFilterParams.toBlock === LATEST_BLOCK) {
      newFilterParams.toBlock = latestBlockNumber;
    }

    if (newFilterParams.toBlock > latestBlockNumber) {
      newFilterParams.toBlock = latestBlockNumber;
    }
    if (newFilterParams.fromBlock > latestBlockNumber) {
      newFilterParams.fromBlock = latestBlockNumber;
    }

    return newFilterParams;
  }

  private _newDeadline(): Date {
    const dt = new Date();
    dt.setMinutes(dt.getMinutes() + 5); // This will not overflow
    return dt;
  }

  private _getNextFilterId(): bigint {
    this._lastFilterId++;

    return this._lastFilterId;
  }

  private _filterIdToFiltersKey(filterId: bigint): string {
    return filterId.toString();
  }

  private _emitEthEvent(filterId: bigint, result: any) {
    this.emit("ethEvent", {
      result,
      filterId,
    });
  }

  private async _getNonce(
    address: Address,
    blockNumberOrPending: bigint | "pending"
  ): Promise<bigint> {
    if (blockNumberOrPending === "pending") {
      return this.getAccountNextPendingNonce(address);
    }

    return this._runInBlockContext(blockNumberOrPending, async () => {
      const account = await this._context.vm().getAccount(address);

      return account.nonce;
    });
  }

  private async _isTransactionMined(hash: Buffer): Promise<boolean> {
    const txReceipt = await this.getTransactionReceipt(hash);
    return txReceipt !== undefined;
  }

  private async _persistIrregularWorldState(): Promise<void> {
    this._irregularStatesByBlockNumber.set(
      await this.getLatestBlockNumber(),
      await this._context.vm().makeSnapshot()
    );
  }

  public async isEip1559Active(
    blockNumberOrPending?: bigint | "pending"
  ): Promise<boolean> {
    return hardforkGte(
      await this._context
        .blockchain()
        .getHardforkAtBlockNumber(blockNumberOrPending),
      HardforkName.LONDON
    );
  }

  public async isEip4895Active(
    blockNumberOrPending?: bigint | "pending"
  ): Promise<boolean> {
    return hardforkGte(
      await this._context
        .blockchain()
        .getHardforkAtBlockNumber(blockNumberOrPending),
      HardforkName.SHANGHAI
    );
  }

  public isPostMergeHardfork(): boolean {
    return hardforkGte(this.hardfork, HardforkName.MERGE);
  }

  public setPrevRandao(prevRandao: Buffer): void {
    this._context.blockMiner().setPrevRandaoGeneratorNextValue(prevRandao);
  }

  public async getClientVersion(): Promise<string> {
    const hardhatPackage = await getPackageJson();
    const ethereumjsVMPackage = require("@nomicfoundation/ethereumjs-vm/package.json");
    return `HardhatNetwork/${hardhatPackage.version}/@nomicfoundation/ethereumjs-vm/${ethereumjsVMPackage.version}`;
  }

  public async getMetadata(): Promise<HardhatMetadata> {
    const clientVersion = await this.getClientVersion();

    const instanceIdHex = BigIntUtils.toEvmWord(this._instanceId);
    const instanceId = `0x${instanceIdHex}`;

    const latestBlock = await this.getLatestBlock();

    const latestBlockHashHex = latestBlock.header.hash().toString("hex");
    const latestBlockHash = `0x${latestBlockHashHex}`;

    const metadata: HardhatMetadata = {
      clientVersion,
      chainId: this._configChainId,
      instanceId,
      latestBlockNumber: Number(latestBlock.header.number),
      latestBlockHash,
    };

    if (this._forkBlockNumber !== undefined) {
      assertHardhatInvariant(
        this._forkNetworkId !== undefined,
        "this._forkNetworkId should be defined if this._forkBlockNumber is defined"
      );
      assertHardhatInvariant(
        this._forkBlockHash !== undefined,
        "this._forkBlockhash should be defined if this._forkBlockNumber is defined"
      );

      metadata.forkedNetwork = {
        chainId: this._forkNetworkId,
        forkBlockNumber: Number(this._forkBlockNumber),
        forkBlockHash: this._forkBlockHash,
      };
    }

    return metadata;
  }

  private async _getEstimateGasFeePriceFields(
    callParams: CallParams,
    blockNumberOrPending: bigint | "pending"
  ): Promise<
    | { gasPrice: bigint }
    | { maxFeePerGas: bigint; maxPriorityFeePerGas: bigint }
  > {
    if (
      !(await this.isEip1559Active(blockNumberOrPending)) ||
      callParams.gasPrice !== undefined
    ) {
      return { gasPrice: callParams.gasPrice ?? (await this.getGasPrice()) };
    }

    let maxFeePerGas = callParams.maxFeePerGas;
    let maxPriorityFeePerGas = callParams.maxPriorityFeePerGas;

    if (maxPriorityFeePerGas === undefined) {
      maxPriorityFeePerGas = await this.getMaxPriorityFeePerGas();

      if (maxFeePerGas !== undefined && maxFeePerGas < maxPriorityFeePerGas) {
        maxPriorityFeePerGas = maxFeePerGas;
      }
    }

    if (maxFeePerGas === undefined) {
      if (blockNumberOrPending === "pending") {
        const baseFeePerGas = await this.getNextBlockBaseFeePerGas();
        maxFeePerGas = 2n * baseFeePerGas! + maxPriorityFeePerGas;
      } else {
        const block = await this.getBlockByNumber(blockNumberOrPending);

        maxFeePerGas =
          maxPriorityFeePerGas + (block!.header.baseFeePerGas ?? 0n);
      }
    }

    return { maxFeePerGas, maxPriorityFeePerGas };
  }
}<|MERGE_RESOLUTION|>--- conflicted
+++ resolved
@@ -1264,11 +1264,7 @@
     );
 
     return this._runInBlockContext(block.header.number - 1n, async () => {
-<<<<<<< HEAD
-      return this._vm.traceTransaction(hash, block, config, transactions);
-=======
-      return this._context.vm().traceTransaction(hash, block, config);
->>>>>>> e822bd0e
+      return this._context.vm().traceTransaction(hash, block, config, transactions);
     });
   }
 
