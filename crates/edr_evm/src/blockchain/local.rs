use std::{
    fmt::Debug,
    num::NonZeroU64,
    sync::Arc,
    time::{SystemTime, UNIX_EPOCH},
};

use async_trait::async_trait;
use edr_eth::{block::PartialHeader, trie::KECCAK_NULL_RLP, Bytes, B256, B64, U256};
use revm::{
    db::BlockHashRef,
    primitives::{HashMap, SpecId},
    DatabaseCommit,
};

<<<<<<< HEAD
use crate::{
    state::{StateDebug, StateDiff, StateError, StateOverride, SyncState, TrieState},
    Block, LocalBlock, SyncBlock,
};

use super::{
    compute_state_at_block, storage::ReservableSparseBlockchainStorage, validate_next_block,
    Blockchain, BlockchainError, BlockchainMut,
=======
use super::{
    compute_state_at_block, storage::ReservableSparseBlockchainStorage, validate_next_block,
    Blockchain, BlockchainError, BlockchainMut,
};
use crate::{
    state::{StateDebug, StateDiff, StateError, SyncState, TrieState},
    Block, LocalBlock, SyncBlock,
>>>>>>> 6045373c
};

/// An error that occurs upon creation of a [`LocalBlockchain`].
#[derive(Debug, thiserror::Error)]
pub enum CreationError {
    /// Missing base fee per gas for post-London blockchain
    #[error("Missing base fee per gas for post-London blockchain")]
    MissingBaseFee,
    /// Missing prevrandao for post-merge blockchain
    #[error("Missing prevrandao for post-merge blockchain")]
    MissingPrevrandao,
}

#[derive(Debug, thiserror::Error)]
pub enum InsertBlockError {
    #[error("Invalid block number: {actual}. Expected: {expected}")]
    InvalidBlockNumber { actual: u64, expected: u64 },
    /// Missing withdrawals for post-Shanghai blockchain
    #[error("Missing withdrawals for post-Shanghai blockchain")]
    MissingWithdrawals,
}

/// A blockchain consisting of locally created blocks.
#[derive(Debug)]
pub struct LocalBlockchain {
    storage: ReservableSparseBlockchainStorage<Arc<dyn SyncBlock<Error = BlockchainError>>>,
    chain_id: u64,
    spec_id: SpecId,
}

impl LocalBlockchain {
    /// Constructs a new instance using the provided arguments to build a
    /// genesis block.
    #[cfg_attr(feature = "tracing", tracing::instrument(skip_all))]
    pub fn new(
        genesis_diff: StateDiff,
        chain_id: u64,
        spec_id: SpecId,
        gas_limit: u64,
        timestamp: Option<u64>,
        prevrandao: Option<B256>,
        base_fee: Option<U256>,
    ) -> Result<Self, CreationError> {
        const EXTRA_DATA: &[u8] = b"\x12\x34";

        let mut genesis_state = TrieState::default();
        genesis_state.commit(genesis_diff.clone().into());

        let partial_header = PartialHeader {
            state_root: genesis_state
                .state_root()
                .expect("TrieState is guaranteed to successfully compute the state root"),
            receipts_root: KECCAK_NULL_RLP,
            difficulty: if spec_id >= SpecId::MERGE {
                U256::ZERO
            } else {
                U256::from(1)
            },
            number: 0,
            gas_limit,
            gas_used: 0,
            timestamp: timestamp.unwrap_or_else(|| {
                SystemTime::now()
                    .duration_since(UNIX_EPOCH)
                    .expect("Current time must be after unix epoch")
                    .as_secs()
            }),
            extra_data: Bytes::from(EXTRA_DATA),
            mix_hash: if spec_id >= SpecId::MERGE {
                prevrandao.ok_or(CreationError::MissingPrevrandao)?
            } else {
                B256::zero()
            },
            nonce: if spec_id >= SpecId::MERGE {
                B64::ZERO
            } else {
                B64::from_limbs([66u64.to_be()])
            },
            base_fee: if spec_id >= SpecId::LONDON {
                Some(base_fee.ok_or(CreationError::MissingBaseFee)?)
            } else {
                None
            },
            withdrawals_root: if spec_id >= SpecId::SHANGHAI {
                Some(KECCAK_NULL_RLP)
            } else {
                None
            },
            ..PartialHeader::default()
        };

        Ok(unsafe {
            Self::with_genesis_block_unchecked(
                LocalBlock::empty(partial_header),
                genesis_diff,
                chain_id,
                spec_id,
            )
        })
    }

    /// Constructs a new instance with the provided genesis block, validating a
    /// zero block number.
    #[cfg_attr(feature = "tracing", tracing::instrument(skip_all))]
    pub fn with_genesis_block(
        genesis_block: LocalBlock,
        genesis_diff: StateDiff,
        chain_id: u64,
        spec_id: SpecId,
    ) -> Result<Self, InsertBlockError> {
        let genesis_header = genesis_block.header();

        if genesis_header.number != 0 {
            return Err(InsertBlockError::InvalidBlockNumber {
                actual: genesis_header.number,
                expected: 0,
            });
        }

        if spec_id >= SpecId::SHANGHAI && genesis_header.withdrawals_root.is_none() {
            return Err(InsertBlockError::MissingWithdrawals);
        }

        Ok(unsafe {
            Self::with_genesis_block_unchecked(genesis_block, genesis_diff, chain_id, spec_id)
        })
    }

    /// Constructs a new instance with the provided genesis block, without
    /// validating the provided block's number.
    ///
    /// # Safety
    ///
    /// Ensure that the genesis block's number is zero.
    #[cfg_attr(feature = "tracing", tracing::instrument(skip_all))]
    pub unsafe fn with_genesis_block_unchecked(
        genesis_block: LocalBlock,
        genesis_diff: StateDiff,
        chain_id: u64,
        spec_id: SpecId,
    ) -> Self {
        let genesis_block: Arc<dyn SyncBlock<Error = BlockchainError>> = Arc::new(genesis_block);

        let total_difficulty = genesis_block.header().difficulty;
        let storage = ReservableSparseBlockchainStorage::with_genesis_block(
            genesis_block,
            genesis_diff,
            total_difficulty,
        );

        Self {
            storage,
            chain_id,
            spec_id,
        }
    }
}

#[async_trait]
impl Blockchain for LocalBlockchain {
    type BlockchainError = BlockchainError;

    type StateError = StateError;

    #[cfg_attr(feature = "tracing", tracing::instrument(skip_all))]
    async fn block_by_hash(
        &self,
        hash: &B256,
    ) -> Result<Option<Arc<dyn SyncBlock<Error = Self::BlockchainError>>>, Self::BlockchainError>
    {
        Ok(self.storage.block_by_hash(hash))
    }

    #[cfg_attr(feature = "tracing", tracing::instrument(skip_all))]
    async fn block_by_number(
        &self,
        number: u64,
    ) -> Result<Option<Arc<dyn SyncBlock<Error = Self::BlockchainError>>>, Self::BlockchainError>
    {
        Ok(self.storage.block_by_number(number))
    }

    #[cfg_attr(feature = "tracing", tracing::instrument(skip_all))]
    async fn block_by_transaction_hash(
        &self,
        transaction_hash: &B256,
    ) -> Result<Option<Arc<dyn SyncBlock<Error = Self::BlockchainError>>>, Self::BlockchainError>
    {
        Ok(self.storage.block_by_transaction_hash(transaction_hash))
    }

    async fn chain_id(&self) -> u64 {
        self.chain_id
    }

    #[cfg_attr(feature = "tracing", tracing::instrument(skip_all))]
    async fn last_block(
        &self,
    ) -> Result<Arc<dyn SyncBlock<Error = Self::BlockchainError>>, Self::BlockchainError> {
        Ok(self
            .storage
            .block_by_number(self.storage.last_block_number())
            .expect("Block must exist"))
    }

    async fn last_block_number(&self) -> u64 {
        self.storage.last_block_number()
    }

    #[cfg_attr(feature = "tracing", tracing::instrument(skip_all))]
    async fn receipt_by_transaction_hash(
        &self,
        transaction_hash: &B256,
    ) -> Result<Option<Arc<edr_eth::receipt::BlockReceipt>>, Self::BlockchainError> {
        Ok(self.storage.receipt_by_transaction_hash(transaction_hash))
    }

    #[cfg_attr(feature = "tracing", tracing::instrument(skip_all))]
    async fn spec_at_block_number(
        &self,
        block_number: u64,
    ) -> Result<SpecId, Self::BlockchainError> {
        if block_number > self.last_block_number().await {
            return Err(BlockchainError::UnknownBlockNumber);
        }

        Ok(self.spec_id)
    }

    fn spec_id(&self) -> SpecId {
        self.spec_id
    }

    #[cfg_attr(feature = "tracing", tracing::instrument(skip_all))]
    async fn state_at_block_number(
        &self,
        block_number: u64,
        state_overrides: &HashMap<u64, StateOverride>,
    ) -> Result<Box<dyn SyncState<Self::StateError>>, Self::BlockchainError> {
        if block_number > self.last_block_number().await {
            return Err(BlockchainError::UnknownBlockNumber);
        }

        let mut state = TrieState::default();
        compute_state_at_block(&mut state, &self.storage, block_number, state_overrides);

        Ok(Box::new(state))
    }

    #[cfg_attr(feature = "tracing", tracing::instrument(skip_all))]
    async fn total_difficulty_by_hash(
        &self,
        hash: &B256,
    ) -> Result<Option<U256>, Self::BlockchainError> {
        Ok(self.storage.total_difficulty_by_hash(hash))
    }
}

#[async_trait]
impl BlockchainMut for LocalBlockchain {
    type Error = BlockchainError;

    #[cfg_attr(feature = "tracing", tracing::instrument(skip_all))]
    async fn insert_block(
        &mut self,
        block: LocalBlock,
        state_diff: StateDiff,
    ) -> Result<Arc<dyn SyncBlock<Error = Self::Error>>, Self::Error> {
        let last_block = self.last_block().await?;

        validate_next_block(self.spec_id, &last_block, &block)?;

        let previous_total_difficulty = self
            .total_difficulty_by_hash(last_block.hash())
            .await
            .expect("No error can occur as it is stored locally")
            .expect("Must exist as its block is stored");

        let total_difficulty = previous_total_difficulty + block.header().difficulty;

        // SAFETY: The block number is guaranteed to be unique, so the block hash must
        // be too.
        let block = unsafe {
            self.storage
                .insert_block_unchecked(block, state_diff, total_difficulty)
        };

        Ok(block.clone())
    }

    #[cfg_attr(feature = "tracing", tracing::instrument(skip_all))]
    async fn reserve_blocks(&mut self, additional: u64, interval: u64) -> Result<(), Self::Error> {
        let additional = if let Some(additional) = NonZeroU64::new(additional) {
            additional
        } else {
            return Ok(()); // nothing to do
        };

        let last_block = self.last_block().await?;
        let previous_total_difficulty = self
            .total_difficulty_by_hash(last_block.hash())
            .await?
            .expect("Must exist as its block is stored");

        let last_header = last_block.header();

        self.storage.reserve_blocks(
            additional,
            interval,
            last_header.base_fee_per_gas,
            last_header.state_root,
            previous_total_difficulty,
            self.spec_id,
        );

        Ok(())
    }

    #[cfg_attr(feature = "tracing", tracing::instrument(skip_all))]
    async fn revert_to_block(&mut self, block_number: u64) -> Result<(), Self::Error> {
        if self.storage.revert_to_block(block_number) {
            Ok(())
        } else {
            Err(BlockchainError::UnknownBlockNumber)
        }
    }
}

impl BlockHashRef for LocalBlockchain {
    type Error = BlockchainError;

    #[cfg_attr(feature = "tracing", tracing::instrument(skip_all))]
    fn block_hash(&self, number: U256) -> Result<B256, Self::Error> {
        let number =
            u64::try_from(number).map_err(|_error| BlockchainError::BlockNumberTooLarge)?;

        self.storage
            .block_by_number(number)
            .map(|block| *block.hash())
            .ok_or(BlockchainError::UnknownBlockNumber)
    }
}<|MERGE_RESOLUTION|>--- conflicted
+++ resolved
@@ -13,24 +13,13 @@
     DatabaseCommit,
 };
 
-<<<<<<< HEAD
-use crate::{
-    state::{StateDebug, StateDiff, StateError, StateOverride, SyncState, TrieState},
-    Block, LocalBlock, SyncBlock,
-};
-
-use super::{
-    compute_state_at_block, storage::ReservableSparseBlockchainStorage, validate_next_block,
-    Blockchain, BlockchainError, BlockchainMut,
-=======
 use super::{
     compute_state_at_block, storage::ReservableSparseBlockchainStorage, validate_next_block,
     Blockchain, BlockchainError, BlockchainMut,
 };
 use crate::{
-    state::{StateDebug, StateDiff, StateError, SyncState, TrieState},
+    state::{StateDebug, StateDiff, StateError, StateOverride, SyncState, TrieState},
     Block, LocalBlock, SyncBlock,
->>>>>>> 6045373c
 };
 
 /// An error that occurs upon creation of a [`LocalBlockchain`].
