--- conflicted
+++ resolved
@@ -6,29 +6,12 @@
     receipt::BlockReceipt,
     remote::{RpcClient, RpcClientError},
     spec::{chain_hardfork_activations, chain_name, HardforkActivations},
-<<<<<<< HEAD
     B256, U256,
-};
-use parking_lot::Mutex;
-use revm::primitives::HashMap;
-use revm::{db::BlockHashRef, primitives::SpecId};
-use tokio::runtime;
-
-use crate::{
-    state::{ForkState, StateDiff, StateError, StateOverride, SyncState},
-    Block, LocalBlock, RandomHashGenerator, SyncBlock,
-};
-
-use super::{
-    compute_state_at_block, remote::RemoteBlockchain, storage::ReservableSparseBlockchainStorage,
-    validate_next_block, Blockchain, BlockchainError, BlockchainMut,
-=======
-    Address, B256, U256,
 };
 use parking_lot::Mutex;
 use revm::{
     db::BlockHashRef,
-    primitives::{AccountInfo, HashMap, SpecId},
+    primitives::{HashMap, SpecId},
 };
 use tokio::runtime;
 
@@ -37,9 +20,8 @@
     validate_next_block, Blockchain, BlockchainError, BlockchainMut,
 };
 use crate::{
-    state::{ForkState, StateDiff, StateError, SyncState},
+    state::{ForkState, StateDiff, StateError, StateOverride, SyncState},
     Block, LocalBlock, RandomHashGenerator, SyncBlock,
->>>>>>> 6045373c
 };
 
 /// An error that occurs upon creation of a [`ForkedBlockchain`].
@@ -159,30 +141,8 @@
             }
         }
 
-        let state_root = if account_overrides.is_empty() {
-            rpc_client
-                .get_block_by_number(edr_eth::remote::BlockSpec::Number(fork_block_number))
-                .await?
-                .expect("Block must exist")
-                .state_root
-        } else {
-            state_root_generator.lock().next_value()
-        };
-
         let rpc_client = Arc::new(rpc_client);
-<<<<<<< HEAD
         let remote = RemoteBlockchain::new(rpc_client.clone());
-=======
-        let fork_state = ForkState::new(
-            runtime.clone(),
-            rpc_client.clone(),
-            state_root_generator,
-            fork_block_number,
-            state_root,
-            account_overrides,
-        )
-        .await?;
->>>>>>> 6045373c
 
         Ok(Self {
             local_storage: ReservableSparseBlockchainStorage::empty(fork_block_number),
@@ -371,30 +331,10 @@
             return Err(BlockchainError::UnknownBlockNumber);
         }
 
-<<<<<<< HEAD
         let state_root = if let Some(state_override) = state_overrides.get(&block_number) {
             state_override.state_root
         } else {
             self.block_by_number(block_number)
-=======
-        let state = match block_number.cmp(&self.fork_block_number) {
-            std::cmp::Ordering::Less => {
-                let block = self
-                    .remote
-                    .block_by_number(block_number)
-                    .await
-                    .map_err(BlockchainError::JsonRpcError)?;
-
-                // We don't apply account overrides to pre-fork states
-                ForkState::new(
-                    self.runtime.clone(),
-                    self.remote.client().clone(),
-                    self.fork_state.state_root_generator().clone(),
-                    block_number,
-                    block.header().state_root,
-                    HashMap::new(),
-                )
->>>>>>> 6045373c
                 .await?
                 .expect("The block is validated to exist")
                 .header()
