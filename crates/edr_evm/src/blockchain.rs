--- conflicted
+++ resolved
@@ -16,21 +16,13 @@
     DatabaseCommit,
 };
 
-<<<<<<< HEAD
-use crate::{
-    state::{StateDiff, StateOverride, SyncState},
-    Block, LocalBlock, SyncBlock,
-};
-
-=======
->>>>>>> 6045373c
 use self::storage::ReservableSparseBlockchainStorage;
 pub use self::{
     forked::{CreationError as ForkedCreationError, ForkedBlockchain},
     local::{CreationError as LocalCreationError, LocalBlockchain},
 };
 use crate::{
-    state::{StateDiff, SyncState},
+    state::{StateDiff, StateOverride, SyncState},
     Block, LocalBlock, SyncBlock,
 };
 
@@ -144,8 +136,9 @@
 
     /// Retrieves the state at a given block.
     ///
-    /// The state overrides are applied after the block they are associated with.
-    /// The specified override of a nonce may be ignored to maintain validity.
+    /// The state overrides are applied after the block they are associated
+    /// with. The specified override of a nonce may be ignored to maintain
+    /// validity.
     async fn state_at_block_number(
         &self,
         block_number: u64,
