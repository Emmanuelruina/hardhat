--- conflicted
+++ resolved
@@ -4,16 +4,15 @@
 use std::{
     mem,
     ops::Deref,
-    path::PathBuf,
     sync::{
         mpsc::{channel, Sender},
         Arc,
     },
 };
 
-use edr_eth::{remote::RpcClient, Address, Bytes, U256};
+use edr_eth::{Address, Bytes, U256};
 use edr_evm::{
-    state::{AccountModifierFn, AccountTrie, ForkState, StateError, SyncState, TrieState},
+    state::{AccountModifierFn, AccountTrie, StateError, SyncState, TrieState},
     AccountInfo, Bytecode, HashMap, KECCAK_EMPTY,
 };
 use napi::{
@@ -25,9 +24,7 @@
 
 use crate::{
     account::{add_precompiles, genesis_accounts, Account, GenesisAccount},
-    block::Block,
     cast::TryCast,
-    context::EdrContext,
     sync::{await_promise, handle_error},
     threadsafe_function::{ThreadSafeCallContext, ThreadsafeFunction, ThreadsafeFunctionCallMode},
 };
@@ -108,45 +105,6 @@
 
         let state = TrieState::with_accounts(AccountTrie::with_accounts(&accounts));
         Self::with_state(&mut env, state)
-    }
-
-    /// Constructs a [`State`] that uses the remote node and block number as the basis for
-    /// its state.
-    #[napi]
-    #[cfg_attr(feature = "tracing", tracing::instrument(skip_all))]
-    pub fn fork_remote(
-        mut env: Env,
-        context: &EdrContext,
-        remote_node_url: String,
-        fork_block: &Block,
-        cache_dir: Option<String>,
-<<<<<<< HEAD
-    ) -> napi::Result<Self> {
-        let fork_block = fork_block.as_inner().clone();
-=======
-    ) -> napi::Result<JsObject> {
-        let fork_block_number: u64 = BigInt::try_cast(fork_block_number)?;
->>>>>>> 480c32a2
-        let cache_dir: PathBuf = cache_dir
-            .unwrap_or_else(|| edr_defaults::CACHE_DIR.into())
-            .into();
-
-        let runtime = runtime::Handle::current();
-        let state_root_generator = context.state_root_generator.clone();
-
-        let rpc_client = RpcClient::new(&remote_node_url, cache_dir);
-
-        let header = fork_block.header();
-        Self::with_state(
-            &mut env,
-            ForkState::new(
-                runtime.clone(),
-                Arc::new(rpc_client),
-                state_root_generator,
-                header.number,
-                header.state_root,
-            ),
-        )
     }
 
     #[doc = "Clones the state"]
