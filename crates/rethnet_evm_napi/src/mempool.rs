use std::{ops::Deref, sync::Arc};

use napi::{
    bindgen_prelude::{BigInt, Buffer},
    tokio::sync::RwLock,
    Status,
};
use napi_derive::napi;
use rethnet_eth::{Address, B256, U256};

use crate::{
    cast::TryCast,
    state::State,
    transaction::{OrderedTransaction, PendingTransaction},
};

/// The mempool contains transactions pending inclusion in the blockchain.
#[napi]
pub struct MemPool {
    inner: Arc<RwLock<rethnet_evm::MemPool>>,
}

impl Deref for MemPool {
    type Target = Arc<RwLock<rethnet_evm::MemPool>>;

    fn deref(&self) -> &Self::Target {
        &self.inner
    }
}

#[napi]
impl MemPool {
    #[doc = "Constructs a new [`MemPool`]."]
    #[napi(constructor)]
    pub fn new(block_gas_limit: BigInt) -> napi::Result<Self> {
        let block_gas_limit: U256 = block_gas_limit.try_cast()?;

        Ok(Self {
            inner: Arc::new(RwLock::new(rethnet_evm::MemPool::new(block_gas_limit))),
        })
    }

    #[doc = "Creates a deep clone of the [`MemPool`]."]
    #[napi]
    pub async fn deep_clone(&self) -> Self {
        let mem_pool = self.read().await;

        Self {
            inner: Arc::new(RwLock::new(mem_pool.clone())),
        }
    }

    #[doc = "Retrieves the instance's block gas limit."]
    #[napi]
    pub async fn block_gas_limit(&self) -> BigInt {
        let mem_pool = self.read().await;

        BigInt {
            sign_bit: false,
            words: mem_pool.block_gas_limit().as_limbs().to_vec(),
        }
    }

    #[doc = "Sets the instance's block gas limit."]
    #[napi]
    pub async fn set_block_gas_limit(&self, block_gas_limit: BigInt) -> napi::Result<()> {
        let block_gas_limit: U256 = block_gas_limit.try_cast()?;

        self.write().await.set_block_gas_limit(block_gas_limit);

        Ok(())
    }

    #[doc = "Retrieves the last pending nonce of the account corresponding to the specified address, if it exists."]
    #[napi]
    pub async fn last_pending_nonce(&self, address: Buffer) -> Option<BigInt> {
        let address = Address::from_slice(&address);

        self.read()
            .await
            .last_pending_nonce(&address)
            .map(From::from)
    }

    #[doc = "Tries to add the provided transaction to the instance."]
    #[napi]
    pub async fn add_transaction(
        &self,
        state_manager: &State,
        transaction: &PendingTransaction,
    ) -> napi::Result<()> {
        let state = state_manager.read().await;

        self.write()
            .await
            .add_transaction(&*state, (*transaction).clone())
            .map_err(|e| napi::Error::new(Status::GenericFailure, e.to_string()))
    }

    #[doc = "Removes the transaction corresponding to the provided hash, if it exists."]
    #[napi]
    pub async fn remove_transaction(&self, hash: Buffer) -> napi::Result<bool> {
        let hash = TryCast::<B256>::try_cast(hash)?;

        Ok(self.write().await.remove_transaction(&hash).is_some())
    }

    #[doc = "Updates the instance, moving any future transactions to the pending status, if their nonces are high enough."]
    #[napi]
    pub async fn update(&self, state_manager: &State) -> napi::Result<()> {
        let state = state_manager.read().await;

        self.write()
            .await
            .update(&*state)
            .map_err(|e| napi::Error::new(Status::GenericFailure, e.to_string()))
    }

    #[doc = "Returns all transactions in the mem pool."]
    #[napi]
    pub async fn transactions(&self) -> Vec<PendingTransaction> {
        let mempool = self.read().await;

        mempool
            .transactions()
            .cloned()
            .map(PendingTransaction::from)
            .collect()
    }

    #[doc = "Returns whether the [`MemPool`] contains any future transactions."]
    #[napi]
    pub async fn has_future_transactions(&self) -> bool {
        self.read().await.has_future_transactions()
    }

    #[doc = "Returns whether the [`MemPool`] contains any pending transactions."]
    #[napi]
    pub async fn has_pending_transactions(&self) -> bool {
        self.read().await.has_pending_transactions()
    }

    #[doc = "Returns the transaction corresponding to the provided hash, if it exists."]
    #[napi]
    pub async fn transaction_by_hash(
        &self,
        hash: Buffer,
<<<<<<< HEAD
    ) -> napi::Result<Option<PendingTransaction>> {
=======
    ) -> napi::Result<Option<OrderedTransaction>> {
>>>>>>> e822bd0e
        let hash = TryCast::<B256>::try_cast(hash)?;

        Ok(self
            .read()
            .await
            .transaction_by_hash(&hash)
            .cloned()
<<<<<<< HEAD
            .map(PendingTransaction::from))
=======
            .map(OrderedTransaction::from))
>>>>>>> e822bd0e
    }
}<|MERGE_RESOLUTION|>--- conflicted
+++ resolved
@@ -145,11 +145,7 @@
     pub async fn transaction_by_hash(
         &self,
         hash: Buffer,
-<<<<<<< HEAD
-    ) -> napi::Result<Option<PendingTransaction>> {
-=======
     ) -> napi::Result<Option<OrderedTransaction>> {
->>>>>>> e822bd0e
         let hash = TryCast::<B256>::try_cast(hash)?;
 
         Ok(self
@@ -157,10 +153,6 @@
             .await
             .transaction_by_hash(&hash)
             .cloned()
-<<<<<<< HEAD
-            .map(PendingTransaction::from))
-=======
             .map(OrderedTransaction::from))
->>>>>>> e822bd0e
     }
 }